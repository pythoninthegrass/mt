import contextlib
import os
import sqlite3
from eliot import start_action
from typing import Any

# Database initialization tables
# These tables are created when the database is first initialized
# and form the core schema of the music player
DB_TABLES = {
    'queue': '''
        CREATE TABLE IF NOT EXISTS queue
        (id INTEGER PRIMARY KEY AUTOINCREMENT,
         filepath TEXT NOT NULL)
    ''',
    'library': '''
        CREATE TABLE IF NOT EXISTS library
        (id INTEGER PRIMARY KEY AUTOINCREMENT,
         filepath TEXT NOT NULL,
         title TEXT,
         artist TEXT,
         album TEXT,
         album_artist TEXT,
         track_number TEXT,
         track_total TEXT,
         date TEXT,
         duration REAL,
         added_date TIMESTAMP DEFAULT CURRENT_TIMESTAMP,
         last_played TIMESTAMP,
         play_count INTEGER DEFAULT 0)
    ''',
    'settings': '''
        CREATE TABLE IF NOT EXISTS settings (
            key TEXT PRIMARY KEY,
            value TEXT
        )
    ''',
    'favorites': '''
        CREATE TABLE IF NOT EXISTS favorites (
            id INTEGER PRIMARY KEY AUTOINCREMENT,
            track_id INTEGER NOT NULL,
            timestamp TIMESTAMP DEFAULT CURRENT_TIMESTAMP,
            FOREIGN KEY (track_id) REFERENCES library(id),
            UNIQUE(track_id)
        )
    ''',
}


class MusicDatabase:
    def __init__(self, db_name: str, db_tables: dict[str, str]):
        """Initialize database connection and create tables if they don't exist."""
        self.db_name = db_name
        self.db_conn = sqlite3.connect(db_name)
        self.db_cursor = self.db_conn.cursor()

        # Create tables
        for _, create_sql in db_tables.items():
            self.db_cursor.execute(create_sql)

        # Initialize settings with default values if they don't exist
        self.db_cursor.execute("SELECT COUNT(*) FROM settings WHERE key = 'loop_enabled'")
        if self.db_cursor.fetchone()[0] == 0:
            self.set_loop_enabled(True)  # Set default loop state

        self.db_cursor.execute("SELECT COUNT(*) FROM settings WHERE key = 'shuffle_enabled'")
        if self.db_cursor.fetchone()[0] == 0:
            self.set_shuffle_enabled(False)  # Set default shuffle state

        self.db_conn.commit()

    def close(self):
        """Close the database connection."""
        if hasattr(self, 'db_conn'):
            self.db_conn.close()

    def get_loop_enabled(self) -> bool:
        """Get loop state from settings."""
        self.db_cursor.execute("SELECT value FROM settings WHERE key = 'loop_enabled'")
        result = self.db_cursor.fetchone()
        return bool(int(result[0])) if result else True

    def set_loop_enabled(self, enabled: bool):
        """Set loop state in settings."""
        value = '1' if enabled else '0'
        self.db_cursor.execute("INSERT OR REPLACE INTO settings (key, value) VALUES ('loop_enabled', ?)", (value,))
        self.db_conn.commit()

    def get_shuffle_enabled(self) -> bool:
        """Get shuffle state from settings."""
        self.db_cursor.execute("SELECT value FROM settings WHERE key = 'shuffle_enabled'")
        result = self.db_cursor.fetchone()
        return bool(int(result[0])) if result else False

    def set_shuffle_enabled(self, enabled: bool):
        """Set shuffle state in settings."""
        value = '1' if enabled else '0'
        self.db_cursor.execute("INSERT OR REPLACE INTO settings (key, value) VALUES ('shuffle_enabled', ?)", (value,))
        self.db_conn.commit()

    def get_ui_preference(self, key: str, default: str = '') -> str:
        """Get a UI preference value from settings."""
        self.db_cursor.execute("SELECT value FROM settings WHERE key = ?", (key,))
        result = self.db_cursor.fetchone()
        return result[0] if result else default

    def set_ui_preference(self, key: str, value: str):
        """Set a UI preference value in settings."""
        self.db_cursor.execute("INSERT OR REPLACE INTO settings (key, value) VALUES (?, ?)", (key, value))
        self.db_conn.commit()

    def get_window_size(self) -> tuple[int, int] | None:
        """Get saved window size."""
        size_str = self.get_ui_preference('window_size')
        if size_str:
            try:
                width, height = size_str.split('x')
                return (int(width), int(height))
            except ValueError:
                pass
        return None

    def set_window_size(self, width: int, height: int):
        """Save window size."""
        self.set_ui_preference('window_size', f'{width}x{height}')

    def get_window_position(self) -> str | None:
        """Get saved window position."""
        return self.get_ui_preference('window_position')

    def set_window_position(self, position: str):
        """Save window position."""
        self.set_ui_preference('window_position', position)

    def get_left_panel_width(self) -> int | None:
        """Get saved left panel width."""
        width_str = self.get_ui_preference('left_panel_width')
        return int(width_str) if width_str else None

    def set_left_panel_width(self, width: int):
        """Save left panel width."""
        self.set_ui_preference('left_panel_width', str(width))

    def get_queue_column_widths(self, view: str = 'default') -> dict[str, int]:
        """Get saved queue column widths for a specific view."""
        widths = {}
        prefix = f'queue_col_{view}_'
        self.db_cursor.execute("SELECT key, value FROM settings WHERE key LIKE ?", (f'{prefix}%',))
        for key, value in self.db_cursor.fetchall():
            col_name = key.replace(prefix, '')
            try:
                widths[col_name] = int(value)
            except ValueError:
                pass
        return widths

    def set_queue_column_width(self, column: str, width: int, view: str = 'default'):
        """Save queue column width for a specific view."""
        self.set_ui_preference(f'queue_col_{view}_{column}', str(width))

    def get_existing_files(self) -> set:
        """Get set of all files currently in library."""
        self.db_cursor.execute('SELECT filepath FROM library')
        return {row[0] for row in self.db_cursor.fetchall()}

    def add_to_library(self, filepath: str, metadata: dict[str, Any]):
        """Add a file to the library with its metadata."""
        try:
            from core.logging import log_database_operation

            log_database_operation("INSERT", "library", filepath=filepath, title=metadata.get('title'))
        except ImportError:
            pass

        self.db_cursor.execute(
            '''
            INSERT INTO library
            (filepath, title, artist, album, album_artist,
            track_number, track_total, date, duration)
            VALUES (?, ?, ?, ?, ?, ?, ?, ?, ?)
        ''',
            (
                filepath,
                metadata.get('title'),
                metadata.get('artist'),
                metadata.get('album'),
                metadata.get('album_artist'),
                metadata.get('track_number'),
                metadata.get('track_total'),
                metadata.get('date'),
                metadata.get('duration'),
            ),
        )
        self.db_conn.commit()

        try:
            from core.logging import db_logger
            from eliot import log_message

            log_message(
                message_type="library_add_success", filepath=filepath, title=metadata.get('title'), artist=metadata.get('artist')
            )
        except ImportError:
            pass

    def update_track_metadata(
        self,
        filepath: str,
        title: str | None,
        artist: str | None,
        album: str | None,
        album_artist: str | None,
        year: str | None,
        genre: str | None,
        track_number: str | None,
    ) -> bool:
        """Update track metadata in library.

        Args:
            filepath: Path to the track file
            title: Track title
            artist: Artist name
            album: Album name
            album_artist: Album artist name
            year: Release year
            genre: Genre
            track_number: Track number

        Returns:
            bool: True if updated successfully
        """
        with contextlib.suppress(Exception):
            self.db_cursor.execute(
                '''
                UPDATE library
                SET title = ?, artist = ?, album = ?, album_artist = ?,
                    date = ?, track_number = ?
                WHERE filepath = ?
            ''',
                (title, artist, album, album_artist, year, track_number, filepath),
            )
            self.db_conn.commit()
            return True
        return False

    def add_to_queue(self, filepath: str):
        """Add a file to the queue."""
        self.db_cursor.execute('INSERT INTO queue (filepath) VALUES (?)', (filepath,))
        self.db_conn.commit()

    def get_queue_items(self) -> list[tuple]:
        """Get all items in the queue with their metadata."""
        self.db_cursor.execute('''
            SELECT q.filepath, l.artist, l.title, l.album, l.track_number, l.date
            FROM queue q
            LEFT JOIN library l ON q.filepath = l.filepath
            ORDER BY q.id
        ''')
        return self.db_cursor.fetchall()

    def get_library_items(self) -> list[tuple]:
        """Get all items in the library with their metadata."""
        self.db_cursor.execute('''
            WITH parsed_tracks AS (
                SELECT
                    id,
                    filepath,
                    artist,
                    title,
                    album,
                    track_number,
                    date,
                    CASE
                        WHEN track_number IS NULL THEN 999999
                        WHEN track_number LIKE '%/%' THEN CAST(substr(track_number, 1, instr(track_number, '/') - 1) AS INTEGER)
                        ELSE CAST(track_number AS INTEGER)
                    END as track_num_int
                FROM library
            )
            SELECT
                filepath,
                artist,
                title,
                album,
                track_number,
                date
            FROM parsed_tracks
            ORDER BY
                CASE WHEN artist IS NULL THEN 1 ELSE 0 END,
                LOWER(COALESCE(artist, '')),
                CASE WHEN album IS NULL THEN 1 ELSE 0 END,
                LOWER(COALESCE(album, '')),
                track_num_int,
                LOWER(COALESCE(title, '')),
                filepath
        ''')
        return self.db_cursor.fetchall()

    def find_file_by_metadata(
        self, title: str, artist: str | None = None, album: str | None = None, track_num: str | None = None
    ) -> str | None:
        """Find a file in the library based on its metadata."""
        # First try exact match
        query = '''
            SELECT filepath FROM library
            WHERE (
                (title = ? OR (title IS NULL AND ? = '')) AND
                (artist = ? OR (artist IS NULL AND ? = '')) AND
                (album = ? OR (album IS NULL AND ? = '')) AND
                (CASE
                    WHEN ? != '' THEN
                        CASE
                            WHEN track_number LIKE '%/%'
                            THEN printf('%02d', CAST(substr(track_number, 1, instr(track_number, '/') - 1) AS INTEGER)) = ?
                            ELSE printf('%02d', CAST(track_number AS INTEGER)) = ?
                        END
                    ELSE track_number IS NULL
                END)
            )
        '''
        self.db_cursor.execute(
            query, (title, title, artist, artist, album, album, track_num or '', track_num or '', track_num or '')
        )
        result = self.db_cursor.fetchone()

        # If no exact match, try matching just the title (for playback compatibility)
        if not result:
            query = '''
                SELECT filepath FROM library
                WHERE LOWER(title) = LOWER(?)
                LIMIT 1
            '''
            self.db_cursor.execute(query, (title,))
            result = self.db_cursor.fetchone()

        return result[0] if result else None

    def find_file_by_metadata_strict(
        self, title: str, artist: str | None = None, album: str | None = None, track_num: str | None = None
    ) -> str | None:
        """Find a file in the library based on exact metadata match only (no fallback).

        This is used for highlighting currently playing tracks to avoid false matches
        when multiple versions of the same song exist.
        """
        query = '''
            SELECT filepath FROM library
            WHERE (
                (title = ? OR (title IS NULL AND ? = '')) AND
                (artist = ? OR (artist IS NULL AND ? = '')) AND
                (album = ? OR (album IS NULL AND ? = '')) AND
                (CASE
                    WHEN ? != '' THEN
                        CASE
                            WHEN track_number LIKE '%/%'
                            THEN printf('%02d', CAST(substr(track_number, 1, instr(track_number, '/') - 1) AS INTEGER)) = ?
                            ELSE printf('%02d', CAST(track_number AS INTEGER)) = ?
                        END
                    ELSE track_number IS NULL
                END)
            )
        '''
        self.db_cursor.execute(
            query, (title, title, artist, artist, album, album, track_num or '', track_num or '', track_num or '')
        )
        result = self.db_cursor.fetchone()

        return result[0] if result else None

    def find_file_in_queue(self, title: str, artist: str | None = None) -> str | None:
        """Find a file in the queue based on its metadata."""
        query = '''
            SELECT q.filepath, l.title, l.artist, l.album, l.track_number
            FROM queue q
            JOIN library l ON q.filepath = l.filepath
            WHERE LOWER(l.title) = LOWER(?)
            AND (LOWER(l.artist) = LOWER(?) OR l.artist IS NULL OR ? = '')
            ORDER BY q.id
            LIMIT 1
        '''
        self.db_cursor.execute(query, (title, artist or '', artist or ''))
        result = self.db_cursor.fetchone()
        return result[0] if result else None

    def search_library(self, search_text):
        """Search library items by text across artist, title, and album."""
        search_term = f'%{search_text}%'
        query = '''
            SELECT filepath, artist, title, album, track_number, date
            FROM library 
            WHERE artist LIKE ? OR title LIKE ? OR album LIKE ?
            ORDER BY artist, album, CAST(track_number AS INTEGER)
        '''
        self.db_cursor.execute(query, (search_term, search_term, search_term))
        return self.db_cursor.fetchall()

    def search_queue(self, search_text):
        """Search queue items by text across artist, title, and album."""
        search_term = f'%{search_text}%'
        query = '''
            SELECT filepath, artist, title, album, track_number, date
            FROM queue 
            WHERE artist LIKE ? OR title LIKE ? OR album LIKE ?
            ORDER BY id
        '''
        self.db_cursor.execute(query, (search_term, search_term, search_term))
        return self.db_cursor.fetchall()

    def get_library_statistics(self) -> dict[str, Any]:
        """Get comprehensive library statistics including file count, size, and total duration."""

        stats = {'file_count': 0, 'total_size_bytes': 0, 'total_duration_seconds': 0}

        try:
            # Get file count
            count_query = "SELECT COUNT(*) FROM library"
            self.db_cursor.execute(count_query)
            stats['file_count'] = self.db_cursor.fetchone()[0]

            # Get all file paths and durations to calculate size and total duration
            files_query = "SELECT filepath, duration FROM library"
            self.db_cursor.execute(files_query)
            files = self.db_cursor.fetchall()

            total_size = 0
            total_duration = 0.0

            for filepath, duration in files:
                # Calculate file size
                try:
                    if os.path.exists(filepath):
                        file_size = os.path.getsize(filepath)
                        total_size += file_size
                except (OSError, TypeError):
                    # Skip files that can't be accessed or don't exist
                    continue

                # Add duration (handle None values)
                if duration and isinstance(duration, (int, float)):
                    total_duration += float(duration)

            stats['total_size_bytes'] = total_size
            stats['total_duration_seconds'] = int(total_duration)

        except Exception as e:
            print(f"Error calculating library statistics: {e}")
            # Return empty stats on error
            pass

        return stats

    def remove_from_queue(self, title: str, artist: str | None = None, album: str | None = None, track_num: str | None = None):
        """Remove a song from the queue based on its metadata."""
        self.db_cursor.execute(
            '''
            DELETE FROM queue
            WHERE filepath IN (
                SELECT filepath FROM library
                WHERE (
                    (title = ? OR (title IS NULL AND ? = '')) AND
                    (artist = ? OR (artist IS NULL AND ? = '')) AND
                    (album = ? OR (album IS NULL AND ? = '')) AND
                    (CASE
                        WHEN ? != '' THEN
                            CASE
                                WHEN track_number LIKE '%/%'
                                THEN printf('%02d', CAST(substr(track_number, 1, instr(track_number, '/') - 1) AS INTEGER)) = ?
                                ELSE printf('%02d', CAST(track_number AS INTEGER)) = ?
                            END
                        ELSE track_number IS NULL
                    END)
                )
            )
        ''',
            (title, title, artist, artist, album, album, track_num or '', track_num or '', track_num or ''),
        )
        self.db_conn.commit()

    def clear_queue(self):
        """Clear all items from the queue."""
        self.db_cursor.execute('DELETE FROM queue')
        self.db_conn.commit()

    def delete_from_library(self, filepath: str) -> bool:
        """Delete a track from the library by its filepath.

        Args:
            filepath: The absolute path to the file to remove from library

        Returns:
            bool: True if deleted successfully, False otherwise
        """
        try:
            from eliot import log_message

            # Delete from library
            self.db_cursor.execute('DELETE FROM library WHERE filepath = ?', (filepath,))

            # Also delete from favorites if it exists
            self.db_cursor.execute(
                '''
                DELETE FROM favorites 
                WHERE track_id IN (SELECT id FROM library WHERE filepath = ?)
            ''',
                (filepath,),
            )

            # Commit the changes
            self.db_conn.commit()

            log_message(message_type="library_delete", filepath=filepath, message="Track deleted from library")

            return True

        except Exception as e:
            print(f"Error deleting from library: {e}")
            try:
                from core.logging import library_logger, log_error

                log_error(library_logger, e, filepath=filepath)
            except ImportError:
                pass
            return False

    def update_play_count(self, filepath: str):
        """Increment play count for a song."""
        query = """
            UPDATE library SET
                play_count = play_count + 1,
                last_played = CURRENT_TIMESTAMP
            WHERE filepath = ?
        """
        self.db_cursor.execute(query, (filepath,))
        self.db_conn.commit()

    def get_metadata_by_filepath(self, filepath: str) -> dict:
        """Get metadata for a file by its path."""
        query = """
            SELECT title, artist, album, track_number, date
            FROM library
            WHERE filepath = ?
        """
        self.db_cursor.execute(query, (filepath,))
        result = self.db_cursor.fetchone()

        if result:
            return {'title': result[0], 'artist': result[1], 'album': result[2], 'track_number': result[3], 'date': result[4]}
        return {}

    def get_track_by_filepath(self, filepath: str) -> tuple | None:
        """Get track metadata as tuple by filepath.

        Returns:
            Tuple of (artist, title, album, track_number, date) or None if not found
        """
        query = """
            SELECT artist, title, album, track_number, date
            FROM library
            WHERE filepath = ?
        """
        self.db_cursor.execute(query, (filepath,))
        result = self.db_cursor.fetchone()
        return result if result else None

    def find_song_by_title_artist(self, title: str, artist: str | None = None) -> tuple[str, str, str, str, str] | None:
        """Find a song in the library by title and artist.

        Returns:
            Optional[Tuple[str, str, str, str, str]]: (filepath, title, artist, album, track_number) or None if not found
        """
        # First try exact match
        query = '''
            SELECT filepath, title, artist, album, track_number
            FROM library
            WHERE LOWER(title) = LOWER(?)
            AND (LOWER(artist) = LOWER(?) OR artist IS NULL OR ? = '')
            LIMIT 1
        '''
        self.db_cursor.execute(query, (title, artist or '', artist or ''))
        result = self.db_cursor.fetchone()

        # If no exact match, try matching just the title
        if not result:
            query = '''
                SELECT filepath, title, artist, album, track_number
                FROM library
                WHERE LOWER(title) = LOWER(?)
                LIMIT 1
            '''
            self.db_cursor.execute(query, (title,))
            result = self.db_cursor.fetchone()

        # If still no match, try fuzzy match
        if not result:
            query = '''
                SELECT filepath, title, artist, album, track_number
                FROM library
                WHERE LOWER(title) LIKE LOWER(?)
                OR LOWER(filepath) LIKE LOWER(?)
                LIMIT 1
            '''
            self.db_cursor.execute(query, (f"%{title}%", f"%{title}%"))
            result = self.db_cursor.fetchone()

        return result

    def is_duplicate(self, metadata: dict[str, Any], filepath: str | None = None) -> bool:
        """Check if a track with the same metadata already exists in the library.

        Returns:
            bool: True if a duplicate exists, False otherwise
        """
        # First check if the exact filepath exists
        if filepath:
            self.db_cursor.execute('SELECT COUNT(*) FROM library WHERE filepath = ?', (filepath,))
            if self.db_cursor.fetchone()[0] > 0:
                return True

        # Only check for duplicate if we have substantial metadata
        # A track needs at least title AND (artist OR album) to be considered a duplicate
        has_title = bool(metadata.get('title'))
        has_artist = bool(metadata.get('artist'))
        has_album = bool(metadata.get('album'))

        # If we only have a title (likely from filename), don't consider it a duplicate
        if has_title and not has_artist and not has_album:
            return False

        # Build query based on available metadata
        query_parts = []
        params = []

        if has_title:
            query_parts.append('LOWER(title) = LOWER(?)')
            params.append(metadata['title'])

        if has_artist:
            query_parts.append('LOWER(artist) = LOWER(?)')
            params.append(metadata['artist'])

        if has_album:
            query_parts.append('LOWER(album) = LOWER(?)')
            params.append(metadata['album'])

        if metadata.get('track_number'):
            query_parts.append('track_number = ?')
            params.append(metadata['track_number'])

        # Include date to differentiate between different releases/remasters
        if metadata.get('date'):
            query_parts.append('LOWER(COALESCE(date, "")) = LOWER(?)')
            params.append(metadata['date'])

        # Include album_artist to differentiate compilations vs original releases
        if metadata.get('album_artist'):
            query_parts.append('LOWER(COALESCE(album_artist, "")) = LOWER(?)')
            params.append(metadata['album_artist'])

        if metadata.get('duration'):
            # Allow 1 second tolerance for duration comparison
            query_parts.append('ABS(duration - ?) < 1')
            params.append(metadata['duration'])

        if not query_parts:
            return False

        query = f'''
            SELECT COUNT(*) FROM library
            WHERE {' AND '.join(query_parts)}
        '''

        self.db_cursor.execute(query, params)
        count = self.db_cursor.fetchone()[0]
        return count > 0

    def add_favorite(self, filepath: str) -> bool:
        """Add a track to favorites by its filepath.

        Args:
            filepath: Path to the track file

        Returns:
            bool: True if added successfully, False if track not in library or already favorited
        """
        try:
            # Get track_id from library
            self.db_cursor.execute('SELECT id FROM library WHERE filepath = ?', (filepath,))
            result = self.db_cursor.fetchone()

            if not result:
                return False

            track_id = result[0]

            # Insert into favorites (UNIQUE constraint prevents duplicates)
            self.db_cursor.execute('INSERT INTO favorites (track_id) VALUES (?)', (track_id,))
            self.db_conn.commit()

            try:
                from eliot import log_message

                log_message(message_type="favorite_added", filepath=filepath, track_id=track_id)
            except ImportError:
                pass

            return True

        except sqlite3.IntegrityError:
            # Already favorited
            return False
        except Exception as e:
            try:
                from core.logging import log_error

                log_error(e, "Failed to add favorite", filepath=filepath)
            except ImportError:
                pass
            return False

    def remove_favorite(self, filepath: str) -> bool:
        """Remove a track from favorites by its filepath.

        Args:
            filepath: Path to the track file

        Returns:
            bool: True if removed successfully, False if not found
        """
        try:
            # Get track_id from library
            self.db_cursor.execute('SELECT id FROM library WHERE filepath = ?', (filepath,))
            result = self.db_cursor.fetchone()

            if not result:
                return False

            track_id = result[0]

            # Remove from favorites
            self.db_cursor.execute('DELETE FROM favorites WHERE track_id = ?', (track_id,))
            affected_rows = self.db_cursor.rowcount
            self.db_conn.commit()

            try:
                from eliot import log_message

                log_message(message_type="favorite_removed", filepath=filepath, track_id=track_id)
            except ImportError:
                pass

            return affected_rows > 0

        except Exception as e:
            try:
                from core.logging import log_error

                log_error(e, "Failed to remove favorite", filepath=filepath)
            except ImportError:
                pass
            return False

    def is_favorite(self, filepath: str) -> bool:
        """Check if a track is in favorites.

        Args:
            filepath: Path to the track file

        Returns:
            bool: True if track is favorited, False otherwise
        """
        try:
            query = '''
                SELECT COUNT(*) FROM favorites f
                JOIN library l ON f.track_id = l.id
                WHERE l.filepath = ?
            '''
            self.db_cursor.execute(query, (filepath,))
            count = self.db_cursor.fetchone()[0]
            return count > 0
        except Exception:
            return False

    def get_liked_songs(self) -> list[tuple]:
        """Get all favorited tracks with their metadata, ordered by favorite timestamp (FIFO).

        Returns:
            list[tuple]: List of (filepath, artist, title, album, track_number, date) tuples
        """
        try:
            query = '''
                SELECT l.filepath, l.artist, l.title, l.album, l.track_number, l.date
                FROM favorites f
                JOIN library l ON f.track_id = l.id
                ORDER BY f.timestamp ASC
            '''
            self.db_cursor.execute(query)
            return self.db_cursor.fetchall()
        except Exception as e:
            try:
                from core.logging import log_error

                log_error(e, "Failed to get liked songs")
            except ImportError:
                pass
            return []

    def get_top_25_most_played(self) -> list[tuple]:
        """Get top 25 most played tracks with their metadata, ordered by play count (descending).

        Returns:
            list[tuple]: List of (filepath, artist, title, album, play_count, date) tuples
        """
        try:
            query = '''
                SELECT filepath, artist, title, album, play_count, date
                FROM library
                WHERE play_count > 0
                ORDER BY play_count DESC, last_played DESC
                LIMIT 25
            '''
            self.db_cursor.execute(query)
            return self.db_cursor.fetchall()
        except Exception as e:
            try:
                from core.logging import log_error

                log_error(e, "Failed to get top 25 most played")
            except ImportError:
                pass
            return []

    def get_recently_added(self) -> list[tuple]:
        """Get tracks added within the last 14 days, ordered by added_date (descending).

        Returns:
            list[tuple]: List of (filepath, artist, title, album, track_number, date, added_date) tuples
        """
        try:
            from core.logging import player_logger
<<<<<<< HEAD
=======
            from eliot import start_action
>>>>>>> f9ac9093

            with start_action(player_logger, "db_get_recently_added"):
                query = '''
                    SELECT filepath, artist, title, album, track_number, date, added_date
                    FROM library
                    WHERE added_date >= datetime('now', '-14 days')
                    ORDER BY added_date DESC
                '''
                self.db_cursor.execute(query)
                results = self.db_cursor.fetchall()
                return results
        except Exception as e:
            try:
                from core.logging import log_error

                log_error(e, "Failed to get recently added tracks")
            except ImportError:
                pass
<<<<<<< HEAD
=======
            return []

    def get_recently_played(self) -> list[tuple]:
        """Get tracks played within the last 14 days, ordered by last_played (descending).

        Returns:
            list[tuple]: List of (filepath, artist, title, album, track_number, date, last_played) tuples
        """
        try:
            from core.logging import player_logger
            from eliot import start_action

            with start_action(player_logger, "db_get_recently_played"):
                query = '''
                    SELECT filepath, artist, title, album, track_number, date, last_played
                    FROM library
                    WHERE last_played IS NOT NULL 
                    AND last_played >= datetime('now', '-14 days')
                    ORDER BY last_played DESC
                '''
                self.db_cursor.execute(query)
                results = self.db_cursor.fetchall()
                return results
        except Exception as e:
            try:
                from core.logging import log_error

                log_error(e, "Failed to get recently played tracks")
            except ImportError:
                pass
>>>>>>> f9ac9093
            return []<|MERGE_RESOLUTION|>--- conflicted
+++ resolved
@@ -1,8 +1,9 @@
 import contextlib
 import os
 import sqlite3
-from eliot import start_action
-from typing import Any
+from core.logging import db_logger, log_database_operation, log_error
+from pathlib import Path
+from typing import Any, Optional
 
 # Database initialization tables
 # These tables are created when the database is first initialized
@@ -408,6 +409,7 @@
 
     def get_library_statistics(self) -> dict[str, Any]:
         """Get comprehensive library statistics including file count, size, and total duration."""
+        from typing import Any
 
         stats = {'file_count': 0, 'total_size_bytes': 0, 'total_duration_seconds': 0}
 
@@ -837,10 +839,7 @@
         """
         try:
             from core.logging import player_logger
-<<<<<<< HEAD
-=======
             from eliot import start_action
->>>>>>> f9ac9093
 
             with start_action(player_logger, "db_get_recently_added"):
                 query = '''
@@ -859,8 +858,6 @@
                 log_error(e, "Failed to get recently added tracks")
             except ImportError:
                 pass
-<<<<<<< HEAD
-=======
             return []
 
     def get_recently_played(self) -> list[tuple]:
@@ -891,5 +888,4 @@
                 log_error(e, "Failed to get recently played tracks")
             except ImportError:
                 pass
->>>>>>> f9ac9093
             return []