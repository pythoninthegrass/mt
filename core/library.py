--- conflicted
+++ resolved
@@ -1,7 +1,9 @@
 import mutagen
 import mutagen.id3
 import mutagen.mp4
+import os
 from core.db import MusicDatabase
+from core.logging import library_logger, log_error, log_file_operation
 from pathlib import Path
 from typing import Any
 from utils.files import find_audio_files, normalize_path
@@ -124,12 +126,6 @@
         """Get tracks added within the last 14 days.
 
         Returns:
-<<<<<<< HEAD
-            list[tuple]: List of (filepath, artist, title, album, track_number, date) tuples
-        """
-        return self.db.get_recently_added()
-
-=======
             list[tuple]: List of (filepath, artist, title, album, track_number, date, added_date) tuples
         """
         return self.db.get_recently_added()
@@ -142,7 +138,6 @@
         """
         return self.db.get_recently_played()
 
->>>>>>> f9ac9093
     def delete_from_library(self, filepath: str) -> bool:
         """Delete a track from the library.
 
