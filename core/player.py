import os
import sys
import time
import tkinter as tk
from config import (
    AUDIO_EXTENSIONS,
    DB_NAME,
    PROGRESS_BAR,
    RELOAD,
    THEME_CONFIG,
    WINDOW_SIZE,
    WINDOW_TITLE,
)
from contextlib import suppress
from core.controls import PlayerCore
from core.db import DB_TABLES, MusicDatabase
from core.favorites import FavoritesManager
from core.gui import (
    LibraryView,
    ProgressBar,
    QueueView,
    SearchBar,
    StatusBar,
)
from core.library import LibraryManager
from core.logging import log_player_action, player_logger
from core.queue import QueueManager
from eliot import start_action
from pathlib import Path
from tkinter import filedialog, ttk
from utils.files import find_audio_files
from utils.reload import ConfigFileHandler
from watchdog.observers import Observer

# Import AppKit for media key support on macOS
if sys.platform == 'darwin':
    try:
        import Quartz
        from utils.mediakeys import MediaKeyController

        MEDIA_KEY_SUPPORT = True
    except ImportError:
        MEDIA_KEY_SUPPORT = False
else:
    MEDIA_KEY_SUPPORT = False


class MusicPlayer:
    def __init__(self, window):
        self.window = window
        self.window.title(WINDOW_TITLE)

        self.window.geometry(WINDOW_SIZE)
        self.window.update()  # Force update after setting initial geometry
        self.window.minsize(1280, 720)

        # Setup theme and styles first
        # setup_theme(self.window)  # Commented out - theme should be set up before creating MusicPlayer

        # Configure macOS specific appearance
        if sys.platform == 'darwin':
            # Remove title bar for seamless black appearance
            self.window.wm_attributes('-fullscreen', False)
            self.window.overrideredirect(True)
            # Set document style with dark appearance
            self.window.tk.call('::tk::unsupported::MacWindowStyle', 'style', self.window._w, 'document')
            self.window.tk.call('::tk::unsupported::MacWindowStyle', 'appearance', self.window._w, 'dark')
            self.window.createcommand('tk::mac::Quit', self.window.destroy)

        self.reload_enabled = RELOAD

        # Initialize file watcher if enabled
        self.setup_file_watcher()

        # Setup media key support
        if sys.platform == 'darwin' and MEDIA_KEY_SUPPORT:
            self.media_key_controller = MediaKeyController(self.window)

    def setup_components(self):
        """Initialize and setup all components."""
        from eliot import log_message

        log_message(message_type="component_init", message="Starting component initialization")

        # Initialize database and managers
        self.db = MusicDatabase(DB_NAME, DB_TABLES)
        self.queue_manager = QueueManager(self.db)
        self.library_manager = LibraryManager(self.db)
        self.favorites_manager = FavoritesManager(self.db)

        log_message(message_type="component_init", component="database", message="Database and managers initialized")

        # Load window size and position before creating UI components to prevent visible resize
        saved_size = self.db.get_window_size()
        if saved_size:
            width, height = saved_size
            self.window.geometry(f"{width}x{height}")
            self.window.update()

        # Load saved window position
        self.load_window_position()

        # Create search bar with integrated stoplight buttons (spans full width)
        self.search_bar = SearchBar(
            self.window,
            {
                'search': self.perform_search,
                'clear_search': self.clear_search,
                'on_window_state_change': self.on_window_state_change,
            },
        )

        # Create main container below the search bar
        self.main_container = ttk.PanedWindow(self.window, orient=tk.HORIZONTAL)
        self.main_container.pack(expand=True, fill=tk.BOTH)

        # Create left panel (Library/Playlists)
        self.left_panel = ttk.Frame(self.main_container)
        self.main_container.add(self.left_panel, weight=0)  # weight=0 means it won't expand

        # Create right panel (Content)
        self.right_panel = ttk.Frame(self.main_container)
        self.main_container.add(self.right_panel, weight=1)  # weight=1 means it will expand

        # Setup views with callbacks (without search bar since it's now at window level)
        self.setup_views()

        # Set minimum width for left panel based on library view content
        if hasattr(self.library_view, 'min_width'):
            # Set the left panel width to the calculated minimum
            self.left_panel.configure(width=self.library_view.min_width)

        # Load and apply saved UI preferences (after setting minimum width)
        self.load_ui_preferences()

        # Initialize player core after views are set up
        self.player_core = PlayerCore(self.db, self.queue_manager, self.queue_view.queue)
        self.player_core.window = self.window  # Set window reference for thread-safe callbacks
        self.player_core.favorites_manager = self.favorites_manager  # Set favorites manager reference
        self.player_core.on_track_change = self.on_track_change  # Connect callback for Now Playing view refresh

        # Give Now Playing view reference to player_core so it can check media state
        self.now_playing_view.player_core = self.player_core

        # Create frame for progress bar with black background
        self.progress_frame = tk.Frame(self.window, height=80, bg="#000000")
        self.progress_frame.pack(
            side=tk.BOTTOM,
            fill=tk.X,
            padx=0,  # Remove padding to eliminate grey outline
            pady=0,  # Remove padding to eliminate grey outline
        )

        # Create status bar just above the progress bar
        self.status_bar = StatusBar(self.window, self.library_manager)

        # Setup progress bar with callbacks
        self.progress_bar = ProgressBar(
            self.window,
            self.progress_frame,
            {
                'previous': self.player_core.previous_song,
                'play': self.play_pause,
                'next': self.player_core.next_song,
                'loop': self.player_core.toggle_loop,
                'shuffle': self.player_core.toggle_shuffle,
                'add': self.add_files_to_library,
                'favorite': self.toggle_favorite,
                'start_drag': self.start_drag,
                'drag': self.drag,
                'end_drag': self.end_drag,
                'click_progress': self.click_progress,
                'on_resize': self.on_resize,
                'volume_change': self.volume_change,
            },
            initial_loop_enabled=self.player_core.loop_enabled,
            initial_shuffle_enabled=self.player_core.shuffle_enabled,
        )

        # Connect progress bar to player core
        self.player_core.progress_bar = self.progress_bar

        # Connect track change callback to refresh Now Playing view
        self.player_core.on_track_change = self.on_track_change

        # Update Now Playing view with player_core's initial loop state
        if hasattr(self.now_playing_view, 'set_loop_enabled'):
            self.now_playing_view.set_loop_enabled(self.player_core.loop_enabled)

        # Setup favorites callback to refresh view when favorites change
        self.favorites_manager.set_on_favorites_changed_callback(self.on_favorites_changed)

        # Start progress update
        self.update_progress()

        # Initialize the volume after a delay to ensure VLC is ready
        self.window.after(1000, lambda: self.player_core.set_volume(80))

        # If media key controller exists, set this instance as the player
        if hasattr(self, 'media_key_controller'):
            self.media_key_controller.set_player(self)

        # Bind events to save UI preferences
        self.window.bind('<Configure>', self.on_window_configure)
        self.main_container.bind('<ButtonRelease-1>', self.on_paned_resize)

        # Save preferences on window close
        self.window.protocol("WM_DELETE_WINDOW", self.on_window_close)

        # Make the close method available to stoplight buttons via search bar
        self.window.on_window_close = self.on_window_close

    def setup_api_server(self):
        """Initialize and start the API server if enabled."""
        from api.api import APIServer
        from config import API_SERVER_ENABLED, API_SERVER_PORT
        from eliot import log_message

        if not API_SERVER_ENABLED:
            log_message(message_type="api_server_disabled", message="API server is disabled in configuration")
            return

        try:
            # Create and start the API server
            self.api_server = APIServer(self, port=API_SERVER_PORT)
            result = self.api_server.start()

            if result['status'] == 'success':
                log_message(
                    message_type="api_server_initialized", port=API_SERVER_PORT, message="API server successfully started"
                )
            else:
                log_message(
                    message_type="api_server_failed",
                    error=result.get('message', 'Unknown error'),
                    message="Failed to start API server",
                )
                self.api_server = None

        except Exception as e:
            log_message(message_type="api_server_exception", error=str(e), message="Exception during API server initialization")
            self.api_server = None

    def setup_views(self):
        """Setup library and queue views with their callbacks."""
        from core.now_playing import NowPlayingView

        # Setup library view
        self.library_view = LibraryView(
            self.left_panel,
            {
                'on_section_select': self.on_section_select,
            },
        )

        # Setup queue view for library browsing (search bar is now at window level)
        self.queue_view = QueueView(
            self.right_panel,
            {
                'play_selected': self.play_selected,
                'handle_delete': self.handle_delete,
                'on_song_select': self.on_song_select,
                'handle_drop': self.handle_drop,
                'save_column_widths': self.save_column_widths,
                'insert_after_current': self.insert_tracks_after_current,
                'add_to_queue_end': self.add_tracks_to_queue,
                'on_remove_from_library': self.remove_tracks_from_library,
                'stop_after_current': self.toggle_stop_after_current,
                'edit_metadata': self.edit_track_metadata,
            },
        )

        # Setup Now Playing view for queue visualization (initially hidden)
        # Note: player_core is initialized later, so we use default loop_enabled=True
        self.now_playing_view = NowPlayingView(
            self.right_panel,
            callbacks={
                'on_queue_empty': self.on_queue_empty,
                'on_remove_from_library': self.remove_track_from_library,
                'on_play_track': self.play_track_at_index,
            },
            queue_manager=self.queue_manager,
            loop_enabled=True,  # Default to True; will be updated after player_core init
        )

        # Initially hide Now Playing view
        self.now_playing_view.pack_forget()

        # Track which view is currently active
        self.active_view = 'library'  # 'library' or 'now_playing'

    def load_ui_preferences(self):
        """Load and apply saved UI preferences."""
        try:
            # Window size is now loaded in setup_components() before UI creation

            # Load left panel width - always use scheduled setting to ensure proper timing
            saved_left_width = self.db.get_left_panel_width()
            if saved_left_width:
                # Schedule setting after window geometry is fully applied and UI is ready
                self.window.after(500, lambda: self._set_left_panel_width(saved_left_width))

            # Load queue column widths - let Treeview Map event handle application
            saved_column_widths = self.db.get_queue_column_widths()
            if saved_column_widths and hasattr(self.queue_view, '_pending_column_widths'):
                # Store for Map event handler to apply when Treeview becomes visible
                self.queue_view._pending_column_widths = saved_column_widths

            # Start periodic column width checking after preferences are loaded
            if hasattr(self.queue_view, 'start_column_check'):
                self.window.after(500, lambda: self.queue_view.start_column_check())
        except Exception:
            pass

    def _set_left_panel_width(self, width):
        """Set the left panel width by adjusting the sash position."""
        if hasattr(self.library_view, 'min_width') and hasattr(self, 'main_container'):
            # Use the larger of saved width and minimum width
            final_width = max(width, self.library_view.min_width)
            try:
                # Ensure the paned window is ready before setting sash position
                if self.main_container.winfo_exists():
                    self.main_container.sashpos(0, final_width)
                    # Force update to ensure the change takes effect
                    self.window.update_idletasks()
            except Exception:
                # If sashpos fails, try setting frame width
                with suppress(Exception):
                    self.left_panel.configure(width=final_width)

    def _apply_column_widths(self, saved_column_widths):
        """Apply saved column widths to the queue Treeview."""
        if saved_column_widths and hasattr(self, 'queue_view'):
            for col_name, width in saved_column_widths.items():
                with suppress(Exception):
                    self.queue_view.queue.column(col_name, width=width)
            # Update the last known widths so periodic check doesn't save immediately
            if hasattr(self.queue_view, '_last_column_widths'):
                self.queue_view._last_column_widths = self.queue_view.get_column_widths()

    def setup_file_watcher(self):
        """Setup file watcher for development mode."""
        if self.reload_enabled:
            print("Development mode: watching for file changes...")
            self.observer = Observer()
            event_handler = ConfigFileHandler(self)
            self.observer.schedule(event_handler, path='.', recursive=False)
            self.observer.start()
        else:
            self.observer = None

    def play_pause(self):
        """Handle play/pause button click."""
        with start_action(player_logger, "play_pause_action"):
            log_player_action("play_pause", was_playing=self.player_core.is_playing)

        was_playing = self.player_core.is_playing
        self.player_core.play_pause()

        # Update play button appearance
        self.progress_bar.controls.update_play_button(self.player_core.is_playing)

        # Refresh colors to update play/pause indicator in Now Playing view
        self.refresh_colors()

        # Show playback elements if we started playing, hide if we stopped
        if not was_playing and self.player_core.is_playing:
            self.progress_bar.progress_control.show_playback_elements()
            from eliot import log_message

            log_message(message_type="playback_state", state="started", message="Playback started")
        elif was_playing and not self.player_core.is_playing:
            # Optional: hide playback elements when paused
            # self.progress_bar.progress_control.hide_playback_elements()
            from eliot import log_message

            log_message(message_type="playback_state", state="paused", message="Playback paused")
            pass

    def toggle_favorite(self):
        """Toggle favorite status for currently playing track."""
        # Only allow favoriting if a track is actually playing (not just selected)
        if not self.player_core.media_player.get_media():
            # No track is loaded
            return

        # Check if player is actually playing or paused (but has media loaded)
        if not self.player_core.is_playing and self.player_core.media_player.get_state() not in [3, 4]:
            # Track is not playing or paused (states 3=Playing, 4=Paused)
            return

        # Get the currently playing file path directly from VLC
        media = self.player_core.media_player.get_media()
        if not media:
            return

        filepath = media.get_mrl()
        # Remove 'file://' prefix if present
        if filepath.startswith('file://'):
            filepath = filepath[7:]

        # URL decode the filepath
        import urllib.parse

        filepath = urllib.parse.unquote(filepath)

        if not filepath or not os.path.exists(filepath):
            return

        # Toggle favorite status
        is_favorite = self.favorites_manager.toggle_favorite(filepath)

        # Update button icon
        if self.progress_bar and hasattr(self.progress_bar, 'controls'):
            self.progress_bar.controls.update_favorite_button(is_favorite)

    def on_favorites_changed(self):
        """Callback when favorites list changes - refresh view if showing liked songs."""
        selected_item = self.library_view.library_tree.selection()
        if not selected_item:
            return

        tags = self.library_view.library_tree.item(selected_item[0])['tags']
        if tags and tags[0] == 'liked_songs':
            # Refresh the liked songs view
            self.load_liked_songs()

    def on_track_change(self):
        """Callback when current track changes - always refresh Now Playing view."""
        # Always refresh the Now Playing view when track changes to prevent stale data
        # This is especially important when queue becomes empty
        if hasattr(self, 'now_playing_view') and self.now_playing_view:
            self.now_playing_view.refresh_from_queue()

    def on_section_select(self, event):
        """Handle library section selection."""
        with start_action(player_logger, "section_switch"):
            selected_item = self.library_view.library_tree.selection()[0]
            tags = self.library_view.library_tree.item(selected_item)['tags']

            if not tags:
                log_player_action("section_switch_no_tags", trigger_source="gui", reason="no_tags_found")
                return

            new_section = tags[0]

            log_player_action(
                "section_switch",
                trigger_source="gui",
                new_section=new_section,
                description=f"Switching to {new_section} section",
            )

            # Switch to Now Playing view or library view
            if new_section == 'now_playing':
                self.show_now_playing_view()
                log_player_action(
                    "section_switch_complete",
                    trigger_source="gui",
                    section="now_playing",
                    view="custom_widgets",
                    queue_size=len(self.queue_manager.queue_items),
                    description=f"Switched to Now Playing view with {len(self.queue_manager.queue_items)} tracks",
                )
            else:
                # Switch to library view and load content
                self.show_library_view()

                # Get previous view state
                previous_children_count = len(self.queue_view.queue.get_children())

                # Clear current view
                for item in self.queue_view.queue.get_children():
                    self.queue_view.queue.delete(item)

                if new_section == 'music':
                    self.load_library()
                    new_count = len(self.queue_view.queue.get_children())
                    log_player_action(
                        "section_switch_complete",
                        trigger_source="gui",
                        section="music",
                        loaded_items=new_count,
                        description=f"Loaded {new_count} library items",
                    )
                elif new_section == 'liked_songs':
                    self.load_liked_songs()
                    new_count = len(self.queue_view.queue.get_children())
                    log_player_action(
                        "section_switch_complete",
                        trigger_source="gui",
                        section="liked_songs",
                        loaded_items=new_count,
                        description=f"Loaded {new_count} liked songs",
                    )
                elif new_section == 'top_played':
                    self.load_top_25_most_played()
                    new_count = len(self.queue_view.queue.get_children())
                    log_player_action(
                        "section_switch_complete",
                        trigger_source="gui",
                        section="top_played",
                        loaded_items=new_count,
                        description=f"Loaded {new_count} top played tracks",
                    )
                elif new_section == 'recent_added':
                    self.load_recently_added()
                    new_count = len(self.queue_view.queue.get_children())
                    log_player_action(
                        "section_switch_complete",
                        trigger_source="gui",
                        section="recent_added",
                        loaded_items=new_count,
                        description=f"Loaded {new_count} recently added tracks",
                    )
<<<<<<< HEAD
=======
                elif new_section == 'recent_played':
                    self.load_recently_played()
                    new_count = len(self.queue_view.queue.get_children())
                    log_player_action(
                        "section_switch_complete",
                        trigger_source="gui",
                        section="recent_played",
                        loaded_items=new_count,
                        description=f"Loaded {new_count} recently played tracks",
                    )
>>>>>>> f9ac9093

    def show_library_view(self):
        """Switch to library view (Treeview)."""
        if self.active_view == 'library':
            return  # Already showing library view

        # Hide Now Playing view
        self.now_playing_view.pack_forget()

        # Show library view
        self.queue_view.queue_frame.pack(expand=True, fill=tk.BOTH)

        self.active_view = 'library'

    def show_now_playing_view(self):
        """Switch to Now Playing view (custom widgets)."""
        if self.active_view == 'now_playing':
            # Just refresh the view
            self.now_playing_view.refresh_from_queue()
            return

        # Hide library view
        self.queue_view.queue_frame.pack_forget()

        # Show Now Playing view
        self.now_playing_view.pack(expand=True, fill=tk.BOTH)

        # Refresh from queue
        self.now_playing_view.refresh_from_queue()

        self.active_view = 'now_playing'

    def insert_tracks_after_current(self, item_ids: list[str]):
        """Insert selected tracks after currently playing track.

        Args:
            item_ids: List of Treeview item IDs
        """
        filepaths = []
        for item_id in item_ids:
            if item_id in self._item_filepath_map:
                filepaths.append(self._item_filepath_map[item_id])

        if filepaths:
            self.queue_manager.insert_after_current(filepaths)

            # Update Now Playing view if visible
            if self.active_view == 'now_playing':
                self.now_playing_view.refresh_from_queue()

    def add_tracks_to_queue(self, item_ids: list[str]):
        """Append selected tracks to end of queue.

        Args:
            item_ids: List of Treeview item IDs
        """
        filepaths = []
        for item_id in item_ids:
            if item_id in self._item_filepath_map:
                filepaths.append(self._item_filepath_map[item_id])

        if filepaths:
            self.queue_manager.add_to_queue_end(filepaths)

            # Update Now Playing view if visible
            if self.active_view == 'now_playing':
                self.now_playing_view.refresh_from_queue()

    def toggle_stop_after_current(self):
        """Toggle stop-after-current flag."""
        if hasattr(self, 'player_core'):
            self.player_core.toggle_stop_after_current()

    def remove_tracks_from_library(self, item_ids: list[str]):
        """Remove selected tracks from library.

        Args:
            item_ids: List of Treeview item IDs
        """
        for item_id in item_ids:
            if item_id in self._item_filepath_map:
                filepath = self._item_filepath_map[item_id]
                self.library_manager.delete_from_library(filepath)

        # Refresh current view
        # Get current section
        selected_item = self.library_view.library_tree.selection()
        if selected_item:
            tags = self.library_view.library_tree.item(selected_item[0])['tags']
            if tags:
                section = tags[0]
                # Reload the current section
                if section == 'music':
                    self.load_library()
                elif section == 'liked_songs':
                    self.load_liked_songs()
                elif section == 'top_played':
                    self.load_top_25_most_played()

    def remove_track_from_library(self, filepath: str):
        """Remove a single track from library (called from Now Playing view).

        Args:
            filepath: Path to track file
        """
        self.library_manager.delete_from_library(filepath)

    def edit_track_metadata(self, item_id: str):
        """Open metadata editor for a track or multiple selected tracks.

        Args:
            item_id: Treeview item ID of the track (used to get all selections)
        """
        from core.logging import library_logger
        from core.metadata import MetadataEditor
        from eliot import start_action

        with start_action(library_logger, "edit_metadata"):
            # Get all selected items
            selected_items = self.queue_view.queue.selection()

            # Get filepaths for all selected items
            filepaths = []
            for item in selected_items:
                filepath = self._item_filepath_map.get(item)
                if filepath:
                    filepaths.append(filepath)

            if not filepaths:
                return

            def on_save(file_path: str):
                """Callback after metadata is saved."""
                # Give the file system a moment to ensure metadata is written
                # This is especially important for m4a files
                import time

                time.sleep(0.1)

                # Update database with new metadata
                self.library_manager.update_track_metadata(file_path)

                # Refresh the current view
                if self.active_view == 'now_playing':
                    # Refresh Now Playing view
                    self.now_playing_view.refresh_from_queue()
                else:
                    # Refresh the current library view (music, liked_songs, top_played)
                    current_view = self.queue_view.current_view
                    if current_view == 'music':
                        self.load_library()
                    elif current_view == 'liked_songs':
                        self.load_liked_songs()
                    elif current_view == 'top_played':
                        self.load_top_25_most_played()

            # For batch editing, disable navigation
            if len(filepaths) > 1:
                MetadataEditor(self.window, filepaths, on_save, navigation_callback=None, has_prev=False, has_next=False)
            else:
                # Single file editing with navigation
                filepath = filepaths[0]

                def navigate_track(current_filepath: str, direction: int):
                    """Navigate to adjacent track in the library view.

                    Args:
                        current_filepath: Current file path
                        direction: -1 for previous, 1 for next

                    Returns:
                        Tuple of (new_filepath, has_prev, has_next)
                    """
                    # Get all items in current order
                    all_items = self.queue_view.queue.get_children()

                    # Find current item index by filepath
                    current_index = None
                    for i, item in enumerate(all_items):
                        if self._item_filepath_map.get(item) == current_filepath:
                            current_index = i
                            break

                    if current_index is None:
                        return None, False, False

                    # Calculate new index
                    new_index = current_index + direction

                    # Check bounds
                    if new_index < 0 or new_index >= len(all_items):
                        return None, False, False

                    # Get new item and filepath
                    new_item = all_items[new_index]
                    new_filepath = self._item_filepath_map.get(new_item)

                    if not new_filepath:
                        return None, False, False

                    # Calculate has_prev and has_next for new position
                    has_prev = new_index > 0
                    has_next = new_index < len(all_items) - 1

                    return new_filepath, has_prev, has_next

                # Calculate has_prev and has_next for initial track
                all_items = self.queue_view.queue.get_children()
                current_index = None
                for i, item in enumerate(all_items):
                    if self._item_filepath_map.get(item) == filepath:
                        current_index = i
                        break

                has_prev = current_index > 0 if current_index is not None else False
                has_next = current_index < len(all_items) - 1 if current_index is not None else False

                MetadataEditor(self.window, filepath, on_save, navigate_track, has_prev, has_next)

    def on_queue_empty(self):
        """Handle queue becoming empty."""
        # Stop playback if playing
        if self.player_core.is_playing:
            self.player_core.stop()

    def play_track_at_index(self, index: int):
        """Play track at specific index in queue (called from Now Playing view).

        Args:
            index: Index in queue
        """
        if 0 <= index < len(self.queue_manager.queue_items):
            self.queue_manager.current_index = index
            filepath = self.queue_manager.queue_items[index]
            self.player_core._play_file(filepath)

            # Update Now Playing view
            if self.active_view == 'now_playing':
                self.now_playing_view.refresh_from_queue()

    def load_library(self):
        """Load and display library items."""
        # Reset to standard 5-column layout
        self._reset_to_standard_columns()
        
        # Clear current view
        for item in self.queue_view.queue.get_children():
            self.queue_view.queue.delete(item)

        # Reset column header to "#"
        self.queue_view.set_track_column_header('#')

        # Set current view and restore column widths
        self.queue_view.set_current_view('music')

        rows = self.library_manager.get_library_items()
        if not rows:
            return

        self._populate_queue_view(rows)
        self.refresh_colors()

    def load_liked_songs(self):
        """Load and display liked songs."""
        # Reset to standard 5-column layout
        self._reset_to_standard_columns()
        
        # Initialize filepath mapping if needed
        if not hasattr(self, '_item_filepath_map'):
            self._item_filepath_map = {}

        # Clear current view and mapping
        for item in self.queue_view.queue.get_children():
            self.queue_view.queue.delete(item)
        self._item_filepath_map.clear()

        # Reset column header to "#"
        self.queue_view.set_track_column_header('#')

        # Set current view and restore column widths
        self.queue_view.set_current_view('liked_songs')

        rows = self.favorites_manager.get_liked_songs()
        for i, (filepath, artist, title, album, track_num, date) in enumerate(rows):
            formatted_track = self._format_track_number(track_num)
            year = self._extract_year(date)
            row_tag = 'evenrow' if i % 2 == 0 else 'oddrow'
            item_id = self.queue_view.queue.insert(
                '', 'end', values=(formatted_track, title or '', artist or '', album or '', year or ''), tags=(row_tag,)
            )
            # Store filepath mapping
            self._item_filepath_map[item_id] = filepath

    def load_top_25_most_played(self):
        """Load and display top 25 most played tracks."""
        # Reset to standard 5-column layout
        self._reset_to_standard_columns()
        
        # Initialize filepath mapping if needed
        if not hasattr(self, '_item_filepath_map'):
            self._item_filepath_map = {}

        # Clear current view and mapping
        for item in self.queue_view.queue.get_children():
            self.queue_view.queue.delete(item)
        self._item_filepath_map.clear()

        # Change column header to "Play Count"
        self.queue_view.set_track_column_header('Play Count')

        # Set current view and restore column widths
        self.queue_view.set_current_view('top_played')

        rows = self.library_manager.get_top_25_most_played()
        if not rows:
            return

        # Format with play count instead of track number
        for i, (filepath, artist, title, album, play_count, date) in enumerate(rows):
            year = self._extract_year(date)
            row_tag = 'evenrow' if i % 2 == 0 else 'oddrow'
            item_id = self.queue_view.queue.insert(
                '', 'end', values=(str(play_count), title or '', artist or '', album or '', year or ''), tags=(row_tag,)
            )
            # Store filepath mapping
            self._item_filepath_map[item_id] = filepath
        self.refresh_colors()

    def load_recently_added(self):
        """Load and display recently added tracks (last 14 days)."""
        with start_action(player_logger, "load_recently_added"):
            # Initialize filepath mapping if needed
            if not hasattr(self, '_item_filepath_map'):
                self._item_filepath_map = {}

            # Clear current view and mapping
            for item in self.queue_view.queue.get_children():
                self.queue_view.queue.delete(item)
            self._item_filepath_map.clear()

            # Reconfigure treeview to include 'added' column
            self.queue_view.queue.configure(columns=('track', 'title', 'artist', 'album', 'year', 'added'))
            
            # Configure all columns including the new 'added' column
            self.queue_view.queue.heading('track', text='#')
            self.queue_view.queue.heading('title', text='Title')
            self.queue_view.queue.heading('artist', text='Artist')
            self.queue_view.queue.heading('album', text='Album')
            self.queue_view.queue.heading('year', text='Year')
            self.queue_view.queue.heading('added', text='Added')
            
            # Set column widths
            self.queue_view.queue.column('track', width=50, anchor='center')
            self.queue_view.queue.column('title', width=200, minwidth=100)
            self.queue_view.queue.column('artist', width=150, minwidth=80)
            self.queue_view.queue.column('album', width=150, minwidth=80)
            self.queue_view.queue.column('year', width=80, minwidth=60, anchor='center')
            self.queue_view.queue.column('added', width=150, minwidth=120, anchor='center')

            # Set current view and restore column widths
            self.queue_view.set_current_view('recently_added')

            rows = self.library_manager.get_recently_added()
            if not rows:
                log_player_action(
                    "load_recently_added_empty",
                    trigger_source="gui",
                    description="No recently added tracks found (last 14 days)"
                )
                return

            # Format with standard track number display and added timestamp
            for i, (filepath, artist, title, album, track_num, date, added_date) in enumerate(rows):
                formatted_track = self._format_track_number(track_num)
                year = self._extract_year(date)
                
                # Format added_date timestamp (from "2025-10-21 16:20:30" to "Oct 21, 4:20 PM")
                added_str = self._format_added_date(added_date) if added_date else ''
                
                row_tag = 'evenrow' if i % 2 == 0 else 'oddrow'
                item_id = self.queue_view.queue.insert(
                    '', 'end', values=(formatted_track, title or '', artist or '', album or '', year or '', added_str), tags=(row_tag,)
                )
                # Store filepath mapping
                self._item_filepath_map[item_id] = filepath

            self.refresh_colors()

            log_player_action(
                "load_recently_added_success",
                trigger_source="gui",
                loaded_items=len(rows),
                description=f"Loaded {len(rows)} recently added tracks (last 14 days)"
            )

    def _populate_queue_view(self, rows):
        """Populate queue view with rows of data."""
        # Keep a mapping of item_id to filepath for later use
        if not hasattr(self, '_item_filepath_map'):
            self._item_filepath_map = {}

        # Clear the mapping for this view
        self._item_filepath_map.clear()

        for i, (filepath, artist, title, album, track_number, date) in enumerate(rows):
            if os.path.exists(filepath):
                # Always store the formatted track number for metadata matching
                # In now_playing view, it will be replaced visually by refresh_colors
                formatted_track = self._format_track_number(track_number)

                # Use filename as fallback, but if that's empty too, use "Unknown Title"
                title = title or os.path.basename(filepath) or 'Unknown Title'
                artist = artist or 'Unknown Artist'
                year = self._extract_year(date)

                # Apply alternating row tags
                row_tag = 'evenrow' if i % 2 == 0 else 'oddrow'

                # Create the item
                item_id = self.queue_view.queue.insert(
                    '', 'end', values=(formatted_track, title, artist, album or '', year), tags=(row_tag,)
                )

                # Store the filepath mapping
                self._item_filepath_map[item_id] = filepath

        # Select first item if any were added
        if self.queue_view.queue.get_children():
            first_item = self.queue_view.queue.get_children()[0]
            self.queue_view.queue.selection_set(first_item)
            self.queue_view.queue.see(first_item)

        # Apply playing track highlight if needed
        self.refresh_colors()

    def _format_track_number(self, track_number):
        """Format track number for display."""
        if not track_number:
            return ''
        try:
            track_num = track_number.split('/')[0]
            return f"{int(track_num):02d}"
        except (ValueError, IndexError):
            return ''

    def _extract_year(self, date):
        """Extract year from date string."""
        if not date:
            return ''
        try:
            return date.split('-')[0] if '-' in date else date[:4]
        except Exception:
            return ''

    def _format_added_date(self, added_date):
        """Format added_date timestamp for display.
        
        Converts "2025-10-21 16:20:30" to "Oct 21, 4:20 PM"
        """
        if not added_date:
            return ''
        try:
            from datetime import datetime
            
            # Parse the timestamp
            dt = datetime.strptime(added_date, '%Y-%m-%d %H:%M:%S')
            
            # Format as "Oct 21, 4:20 PM"
            return dt.strftime('%b %d, %-I:%M %p')
        except Exception:
            # If parsing fails, return as-is or empty
            return added_date if added_date else ''

    def _reset_to_standard_columns(self):
        """Reset treeview to standard 5-column layout."""
        self.queue_view.queue.configure(columns=('track', 'title', 'artist', 'album', 'year'))
        
        # Configure column headings
        self.queue_view.queue.heading('track', text='#')
        self.queue_view.queue.heading('title', text='Title')
        self.queue_view.queue.heading('artist', text='Artist')
        self.queue_view.queue.heading('album', text='Album')
        self.queue_view.queue.heading('year', text='Year')
        
        # Set column widths
        self.queue_view.queue.column('track', width=50, anchor='center')
        self.queue_view.queue.column('title', width=200, minwidth=100)
        self.queue_view.queue.column('artist', width=150, minwidth=80)
        self.queue_view.queue.column('album', width=150, minwidth=80)
        self.queue_view.queue.column('year', width=80, minwidth=60, anchor='center')

<<<<<<< HEAD
=======
    def load_recently_added(self):
        """Load and display recently added tracks (last 14 days)."""
        with start_action(player_logger, "load_recently_added"):
            # Initialize filepath mapping if needed
            if not hasattr(self, '_item_filepath_map'):
                self._item_filepath_map = {}

            # Clear current view and mapping
            for item in self.queue_view.queue.get_children():
                self.queue_view.queue.delete(item)
            self._item_filepath_map.clear()

            # Reconfigure treeview to include 'added' column
            self.queue_view.queue.configure(columns=('track', 'title', 'artist', 'album', 'year', 'added'))
            
            # Configure all columns including the new 'added' column
            self.queue_view.queue.heading('track', text='#')
            self.queue_view.queue.heading('title', text='Title')
            self.queue_view.queue.heading('artist', text='Artist')
            self.queue_view.queue.heading('album', text='Album')
            self.queue_view.queue.heading('year', text='Year')
            self.queue_view.queue.heading('added', text='Added')
            
            # Set column widths
            self.queue_view.queue.column('track', width=50, anchor='center')
            self.queue_view.queue.column('title', width=200, minwidth=100)
            self.queue_view.queue.column('artist', width=150, minwidth=80)
            self.queue_view.queue.column('album', width=150, minwidth=80)
            self.queue_view.queue.column('year', width=80, minwidth=60, anchor='center')
            self.queue_view.queue.column('added', width=150, minwidth=120, anchor='center')

            # Set current view and restore column widths
            self.queue_view.set_current_view('recently_added')

            rows = self.library_manager.get_recently_added()
            if not rows:
                log_player_action(
                    "load_recently_added_empty",
                    trigger_source="gui",
                    description="No recently added tracks found (last 14 days)"
                )
                return

            # Format with standard track number display and added timestamp
            for i, (filepath, artist, title, album, track_num, date, added_date) in enumerate(rows):
                formatted_track = self._format_track_number(track_num)
                year = self._extract_year(date)
                
                # Format added_date timestamp
                added_str = self._format_added_date(added_date) if added_date else ''
                
                row_tag = 'evenrow' if i % 2 == 0 else 'oddrow'
                item_id = self.queue_view.queue.insert(
                    '', 'end', values=(formatted_track, title or '', artist or '', album or '', year or '', added_str), tags=(row_tag,)
                )
                # Store filepath mapping
                self._item_filepath_map[item_id] = filepath

            self.refresh_colors()

            log_player_action(
                "load_recently_added_success",
                trigger_source="gui",
                loaded_items=len(rows),
                description=f"Loaded {len(rows)} recently added tracks (last 14 days)"
            )

    def load_recently_played(self):
        """Load and display recently played tracks (last 14 days)."""
        with start_action(player_logger, "load_recently_played"):
            # Initialize filepath mapping if needed
            if not hasattr(self, '_item_filepath_map'):
                self._item_filepath_map = {}

            # Clear current view and mapping
            for item in self.queue_view.queue.get_children():
                self.queue_view.queue.delete(item)
            self._item_filepath_map.clear()

            # Reconfigure treeview to include 'played' column
            self.queue_view.queue.configure(columns=('track', 'title', 'artist', 'album', 'year', 'played'))
            
            # Configure all columns including the new 'played' column
            self.queue_view.queue.heading('track', text='#')
            self.queue_view.queue.heading('title', text='Title')
            self.queue_view.queue.heading('artist', text='Artist')
            self.queue_view.queue.heading('album', text='Album')
            self.queue_view.queue.heading('year', text='Year')
            self.queue_view.queue.heading('played', text='Last Played')
            
            # Set column widths
            self.queue_view.queue.column('track', width=50, anchor='center')
            self.queue_view.queue.column('title', width=200, minwidth=100)
            self.queue_view.queue.column('artist', width=150, minwidth=80)
            self.queue_view.queue.column('album', width=150, minwidth=80)
            self.queue_view.queue.column('year', width=80, minwidth=60, anchor='center')
            self.queue_view.queue.column('played', width=150, minwidth=120, anchor='center')

            # Set current view and restore column widths
            self.queue_view.set_current_view('recently_played')

            rows = self.library_manager.get_recently_played()
            if not rows:
                log_player_action(
                    "load_recently_played_empty",
                    trigger_source="gui",
                    description="No recently played tracks found (last 14 days)"
                )
                return

            # Format with standard track number display and last_played timestamp
            for i, (filepath, artist, title, album, track_num, date, last_played) in enumerate(rows):
                formatted_track = self._format_track_number(track_num)
                year = self._extract_year(date)
                
                # Format last_played timestamp
                played_str = self._format_added_date(last_played) if last_played else ''
                
                row_tag = 'evenrow' if i % 2 == 0 else 'oddrow'
                item_id = self.queue_view.queue.insert(
                    '', 'end', values=(formatted_track, title or '', artist or '', album or '', year or '', played_str), tags=(row_tag,)
                )
                # Store filepath mapping
                self._item_filepath_map[item_id] = filepath

            self.refresh_colors()

            log_player_action(
                "load_recently_played_success",
                trigger_source="gui",
                loaded_items=len(rows),
                description=f"Loaded {len(rows)} recently played tracks (last 14 days)"
            )

>>>>>>> f9ac9093
    def add_files_to_library(self):
        """Open file dialog and add selected files to library."""
        home_dir = Path.home()
        music_dir = home_dir / 'Music'
        start_dir = str(music_dir if music_dir.exists() else home_dir)

        if sys.platform == 'darwin':
            try:
                # Try to import AppKit for native macOS file dialog
                from AppKit import NSURL, NSApplication, NSModalResponseOK, NSOpenPanel

                # Create and configure the open panel
                panel = NSOpenPanel.alloc().init()
                panel.setCanChooseFiles_(True)
                panel.setCanChooseDirectories_(True)
                panel.setAllowsMultipleSelection_(True)
                panel.setTitle_("Select Audio Files and Folders")
                panel.setMessage_("Select audio files and/or folders to add to your library")
                panel.setDirectoryURL_(NSURL.fileURLWithPath_(start_dir))

                # Run the panel
                if panel.runModal() == NSModalResponseOK:
                    # Get selected paths
                    paths = [str(url.path()) for url in panel.URLs()]
                    if paths:
                        selected_paths = []
                        for path in paths:
                            path_obj = Path(path)
                            if path_obj.is_dir():
                                mixed_paths = find_audio_files(path_obj)
                                if mixed_paths:
                                    selected_paths.extend([Path(p) for p in mixed_paths])
                            else:
                                selected_paths.append(path_obj)
                        if selected_paths:
                            self.library_manager.add_files_to_library(selected_paths)
                            # Update statistics immediately
                            self.status_bar.update_statistics()
                            # Refresh view if needed
                            selected_item = self.library_view.library_tree.selection()
                            if selected_item:
                                tags = self.library_view.library_tree.item(selected_item[0])['tags']
                                if tags and tags[0] == 'music':
                                    self.load_library()
                return
            except ImportError:
                pass  # Fall back to tkinter dialog if AppKit is not available

        # Configure file types for standard dialog
        file_types = []
        for ext in sorted(AUDIO_EXTENSIONS):
            ext = ext.lstrip('.')
            file_types.extend([f'*.{ext}', f'*.{ext.upper()}'])

        # Use standard file dialog as fallback
        paths = filedialog.askopenfilenames(
            title="Select Audio Files", initialdir=start_dir, filetypes=[("Audio Files", ' '.join(file_types))]
        )

        if paths:
            selected_paths = [Path(p) for p in paths]
            if selected_paths:
                self.library_manager.add_files_to_library(selected_paths)
                # Update statistics immediately
                self.status_bar.update_statistics()
                # Refresh view if needed
                selected_item = self.library_view.library_tree.selection()
                if selected_item:
                    tags = self.library_view.library_tree.item(selected_item[0])['tags']
                    if tags and tags[0] == 'music':
                        self.load_library()

    def handle_drop(self, event):
        """Handle drag and drop of files."""
        with start_action(player_logger, "file_drop"):
            # On macOS, paths are separated by spaces and wrapped in curly braces
            # Example: "{/path/to/first file.mp3} {/path/to/second file.mp3}"
            raw_data = event.data.strip()
            paths = []

            # Extract paths between curly braces
            current = 0
            while current < len(raw_data):
                if raw_data[current] == '{':
                    end = raw_data.find('}', current)
                    if end != -1:
                        # Extract path without braces and handle quotes
                        path = raw_data[current + 1 : end].strip().strip('"')
                        if path:  # Only add non-empty paths
                            paths.append(path)
                        current = end + 1
                    else:
                        break
                else:
                    current += 1

            if not paths:  # Fallback for non-macOS or different format
                paths = [p.strip('{}').strip('"') for p in event.data.split() if p.strip()]

            # Analyze dropped files
            file_types = {}
            valid_paths = []
            for path in paths:
                if os.path.exists(path):
                    valid_paths.append(path)
                    ext = os.path.splitext(path)[1].lower()
                    file_types[ext] = file_types.get(ext, 0) + 1

            # Get current view to determine destination
            selected_item = self.library_view.library_tree.selection()
            destination = "unknown"
            success = False

            if selected_item:
                tags = self.library_view.library_tree.item(selected_item[0])['tags']
                if tags:
                    destination = tags[0]

                    log_player_action(
                        "file_drop",
                        trigger_source="drag_drop",
                        destination=destination,
                        total_files=len(paths),
                        valid_files=len(valid_paths),
                        file_types=file_types,
                        file_paths=valid_paths[:10],  # Log first 10 paths to avoid huge logs
                        raw_data_length=len(raw_data),
                        description=f"Dropped {len(paths)} files to {destination} section",
                    )

                    try:
                        if tags[0] == 'music':
                            self.library_manager.add_files_to_library(valid_paths)
                            # Update statistics immediately
                            self.status_bar.update_statistics()
                            self.load_library()
                            success = True
                        elif tags[0] == 'now_playing':
                            self.library_manager.add_files_to_library(valid_paths)
                            # Update statistics immediately
                            self.status_bar.update_statistics()
                            self.queue_manager.process_dropped_files(valid_paths)
                            # Refresh Now Playing view if currently visible
                            if self.active_view == 'now_playing':
                                self.now_playing_view.refresh_from_queue()
                            success = True

                        log_player_action(
                            "file_drop_success",
                            trigger_source="drag_drop",
                            destination=destination,
                            processed_files=len(valid_paths),
                            description=f"Successfully processed {len(valid_paths)} files",
                        )
                    except Exception as e:
                        log_player_action(
                            "file_drop_error",
                            trigger_source="drag_drop",
                            destination=destination,
                            error=str(e),
                            attempted_files=len(valid_paths),
                        )
            else:
                log_player_action(
                    "file_drop_no_destination", trigger_source="drag_drop", total_files=len(paths), reason="no_section_selected"
                )

    def play_selected(self, event=None):
        """Play the selected track and populate queue from current view."""
        from eliot import log_message, start_action

        with start_action(player_logger, "play_selected_action"):
            selected_items = self.queue_view.queue.selection()
            if not selected_items:
                return "break"

            item_id = selected_items[0]
            item_values = self.queue_view.queue.item(item_id)['values']
            if not item_values:
                return "break"

            track_num, title, artist, album, year = item_values

            # Get all tracks from current view for queue population
            all_item_ids = self.queue_view.queue.get_children()
            all_filepaths = []
            selected_index = 0

            for i, item in enumerate(all_item_ids):
                if item in self._item_filepath_map:
                    filepath = self._item_filepath_map[item]
                    all_filepaths.append(filepath)
                    if item == item_id:
                        selected_index = len(all_filepaths) - 1

            # Log the double-click action
            log_player_action("play_selected", title=title, artist=artist, album=album, queue_size=len(all_filepaths))

            if all_filepaths:
                # Populate queue and get track to play
                track_to_play = self.queue_manager.populate_and_play(all_filepaths, selected_index)

                if track_to_play and os.path.exists(track_to_play):
                    was_playing = self.player_core.is_playing
                    self.player_core._play_file(track_to_play)
                    self.progress_bar.controls.update_play_button(True)

                    # Update favorite button icon
                    is_favorite = self.favorites_manager.is_favorite(track_to_play)
                    self.progress_bar.controls.update_favorite_button(is_favorite)

                    # Refresh colors to highlight playing track
                    self.refresh_colors()

                    # Update Now Playing view if visible
                    if self.active_view == 'now_playing':
                        self.now_playing_view.refresh_from_queue()

                    # Log playback state change
                    if not was_playing:
                        log_message(
                            message_type="playback_state", state="started", message="Playback started from library selection"
                        )
                    else:
                        log_message(
                            message_type="playback_state", state="track_changed", message="Track changed from library selection"
                        )

        return "break"

    def handle_delete(self, event):
        """Handle delete key press - deletes from library or queue based on current view."""
        with start_action(player_logger, "track_delete"):
            selected_items = self.queue_view.queue.selection()
            if not selected_items:
                log_player_action("track_delete_no_selection", trigger_source="keyboard", reason="no_items_selected")
                return

            deleted_tracks = []
            current_view = self.queue_view.current_view

            # Determine if we're deleting from library or queue
            is_queue_view = current_view == 'now_playing'

            for item in selected_items:
                values = self.queue_view.queue.item(item)['values']
                if values:
                    track_num, title, artist, album, year = values

                    # Get queue position before deletion (for queue view only)
                    queue_position = -1
                    if is_queue_view:
                        children = self.queue_view.queue.get_children()
                        queue_position = children.index(item) if item in children else -1

                    # Get file path for the track
                    filepath = None
                    if hasattr(self, 'library_manager') and self.library_manager:
                        filepath = self.library_manager.find_file_by_metadata(title, artist, album, track_num)

                    track_info = {
                        "track_num": track_num,
                        "title": title,
                        "artist": artist,
                        "album": album,
                        "year": year,
                        "queue_position": queue_position,
                        "filepath": filepath,
                        "view": current_view,
                    }
                    deleted_tracks.append(track_info)

                    if is_queue_view:
                        # Delete from queue only
                        log_player_action(
                            "track_delete_from_queue",
                            trigger_source="keyboard",
                            track_info=track_info,
                            description=f"Deleted track from queue: {title} by {artist}",
                        )
                        self.queue_manager.remove_from_queue(title, artist, album, track_num)
                    else:
                        # Delete from library (and favorites if present)
                        log_player_action(
                            "track_delete_from_library",
                            trigger_source="keyboard",
                            track_info=track_info,
                            description=f"Deleted track from library: {title} by {artist}",
                        )
                        if filepath:
                            success = self.library_manager.delete_from_library(filepath)
                            if success:
                                # Also remove from queue if it exists
                                self.queue_manager.remove_from_queue(title, artist, album, track_num)

                    # Remove from UI
                    self.queue_view.queue.delete(item)

            # Log summary of deletion operation
            log_player_action(
                "track_delete_summary",
                trigger_source="keyboard",
                deleted_count=len(deleted_tracks),
                tracks_deleted=deleted_tracks,
                view=current_view,
                description=f"Deleted {len(deleted_tracks)} track(s) from {current_view}",
            )

            # Update statistics if deleting from library
            if not is_queue_view and hasattr(self, 'status_bar'):
                self.status_bar.update_statistics()

            self.refresh_colors()
            return "break"

    def on_song_select(self, event):
        """Handle song selection in queue view."""
        # This method can be used to update UI or track the currently selected song
        pass

    def perform_search(self, search_text):
        """Handle search functionality."""
        from eliot import log_message

        log_message(message_type="search_action", search_text=search_text, message="Performing search")

        # Get current section from library view
        selected_item = self.library_view.library_tree.selection()
        if not selected_item:
            return

        tags = self.library_view.library_tree.item(selected_item[0])['tags']
        if not tags:
            return

        tag = tags[0]

        # Search only works in library views, not Now Playing
        if tag == 'now_playing':
            return

        # Clear current view
        for item in self.queue_view.queue.get_children():
            self.queue_view.queue.delete(item)

        if tag == 'music':
            # Search in library
            rows = self.library_manager.search_library(search_text) if search_text else self.library_manager.get_library_items()
        else:
            return

        if rows:
            self._populate_queue_view(rows)
            self.refresh_colors()

    def clear_search(self):
        """Clear search and reload current view."""
        from eliot import log_message

        log_message(message_type="search_action", message="Clearing search")

        # Reset search bar
        if hasattr(self, 'search_bar'):
            self.search_bar.search_var.set("")

        # Reload current section without search filter
        selected_item = self.library_view.library_tree.selection()
        if selected_item:
            tags = self.library_view.library_tree.item(selected_item[0])['tags']
            if tags:
                tag = tags[0]
                if tag == 'music':
                    self.load_library()
                elif tag == 'now_playing':
                    # Refresh Now Playing view
                    if self.active_view == 'now_playing':
                        self.now_playing_view.refresh_from_queue()

    def on_window_state_change(self, is_maximized):
        """Handle window state changes (maximize/unmaximize) to adjust column widths."""
        if hasattr(self, 'queue_view'):
            self.queue_view.on_window_state_change(is_maximized)

    def refresh_colors(self):
        """Update the background colors of all items in the queue view."""
        # Get the currently playing filepath if available (even if paused)
        current_filepath = None
        if hasattr(self, 'player_core'):
            # Check if there's media loaded (works for both playing and paused)
            media = self.player_core.media_player.get_media()
            if media:
                current_filepath = media.get_mrl()
                # Convert file:// URL to normal path
                if current_filepath.startswith('file://'):
                    current_filepath = current_filepath[7:]
                # On macOS, decode URL characters
                import urllib.parse

                current_filepath = urllib.parse.unquote(current_filepath)

        # Check if we're in now_playing view to update play/pause indicators
        is_now_playing_view = self.queue_view.current_view == 'now_playing'
        is_currently_playing = hasattr(self, 'player_core') and self.player_core.is_playing

        # Configure all the tag styles before applying them
        # Define playing tag - strong teal highlight
        playing_bg = THEME_CONFIG['colors'].get('playing_bg', '#00343a')
        playing_fg = THEME_CONFIG['colors'].get('playing_fg', '#33eeff')

        # Configure the tag style for the playing track
        self.queue_view.queue.tag_configure('playing', background=playing_bg, foreground=playing_fg)

        # Configure even/odd row tag styles
        self.queue_view.queue.tag_configure('evenrow', background=THEME_CONFIG['colors']['bg'])
        self.queue_view.queue.tag_configure('oddrow', background=THEME_CONFIG['colors'].get('row_alt', '#242424'))

        # Process each row in the queue view
        for i, item in enumerate(self.queue_view.queue.get_children()):
            values = self.queue_view.queue.item(item, 'values')
            if not values or len(values) < 3:  # Need at least track, title, artist
                continue

            # Get the stored filepath directly from our mapping
            item_filepath = self._item_filepath_map.get(item) if hasattr(self, '_item_filepath_map') else None

            # If no mapping exists, fallback to metadata matching (backwards compatibility)
            if not item_filepath:
                track_num, title, artist, album, year = values
                # Format track number only if it's not an indicator
                track_for_matching = track_num
                if track_for_matching and track_for_matching not in ['▶', '⏸', '']:
                    with suppress(ValueError, TypeError):
                        track_for_matching = f"{int(track_for_matching):02d}"
                item_filepath = self.db.find_file_by_metadata_strict(title, artist, album, track_for_matching)

            # Check if this item is the currently playing track
            is_current = False
            if current_filepath and item_filepath and os.path.normpath(item_filepath) == os.path.normpath(current_filepath):
                is_current = True

            # Update the first column with play/pause indicator if in now_playing view
            if is_now_playing_view:
                track_num, title, artist, album, year = values
                indicator = ('▶' if is_currently_playing else '⏸') if is_current else ''
                # Update the first column value with indicator
                self.queue_view.queue.item(item, values=(indicator, title, artist, album, year))

            if is_current:
                # This is the currently playing track - highlight with teal
                self.queue_view.queue.item(item, tags=('playing',))
            else:
                # Determine if this is an even or odd row for alternating colors
                row_tag = 'evenrow' if i % 2 == 0 else 'oddrow'
                self.queue_view.queue.item(
                    item, tags=(row_tag,)
                )  # Debug log  # Debug log  # Debug log  # Debug log  # Debug log  # Debug log  # Debug log

    def update_progress(self):
        """Update progress bar position and time display."""
        current_time = time.time()

        # If we're currently dragging, don't update UI elements
        # This ensures the user's drag action takes precedence over timer-based updates
        if self.progress_bar.dragging:
            # Just schedule the next update and return
            self.window.after(100, self.update_progress)
            return

        # Use the normal player position if we're playing and not recently dragged
        elif (
            self.player_core.is_playing
            and self.player_core.media_player.is_playing()
            and not self.progress_bar.dragging
            and (current_time - self.progress_bar.last_drag_time) > 0.5
        ):
            current = self.player_core.get_current_time()
            duration = self.player_core.get_duration()

            if duration > 0:
                ratio = current / duration

                # Use the progress control's update_progress method
                self.progress_bar.progress_control.update_progress(ratio)

                # Update time display
                current_time_fmt = self._format_time(current / 1000)
                total_time_fmt = self._format_time(duration / 1000)
                self.progress_bar.progress_control.update_time_display(current_time_fmt, total_time_fmt)

        self.window.after(100, self.update_progress)

    def _format_time(self, seconds):
        """Format time in seconds to MM:SS format."""
        seconds = int(seconds)
        m = seconds // 60
        s = seconds % 60
        return f"{m:02d}:{s:02d}"

    def start_drag(self, event):
        """Start dragging the progress circle."""
        self.progress_bar.dragging = True
        self.progress_bar.last_drag_time = time.time()
        self.player_core.was_playing = self.player_core.is_playing
        if self.player_core.is_playing:
            self.player_core.media_player.pause()
            self.progress_bar.controls.update_play_button(False)
            self.player_core.is_playing = False

    def drag(self, event):
        """Handle progress circle drag."""
        if self.progress_bar.dragging:
            # Update last drag time to prevent progress updates immediately after dragging
            self.progress_bar.last_drag_time = time.time()

            controls_width = self.progress_bar.controls_width
            # Calculate max width for progress bar (consistent with other methods)
            # 380 = space for time display (160) + volume control (110) + utility buttons (~110)
            max_width = self.progress_bar.canvas.winfo_width() - 380

            # Constrain x to valid range
            x = max(controls_width, min(event.x, max_width))

            # Calculate ratio for later use (needed for time display)
            width = max_width - controls_width
            ratio = (x - controls_width) / width
            ratio = max(0, min(ratio, 1))  # Constrain to 0-1

            # Update circle position
            circle_radius = self.progress_bar.circle_radius
            bar_y = self.progress_bar.bar_y
            self.progress_bar.canvas.coords(
                self.progress_bar.progress_circle,
                x - circle_radius,
                bar_y - circle_radius,
                x + circle_radius,
                bar_y + circle_radius,
            )

            # Update progress line coordinates (from start to current position)
            self.progress_bar.canvas.coords(self.progress_bar.progress_line, controls_width, bar_y, x, bar_y)

            # Calculate and update the time display during drag for better feedback
            if self.player_core.media_player.get_length() > 0:
                duration = self.player_core.get_duration()
                current_time_ms = int(duration * ratio)

                # Update time display in real time
                current_time = self._format_time(current_time_ms / 1000)
                total_time = self._format_time(duration / 1000)
                self.progress_bar.progress_control.update_time_display(current_time, total_time)

    def end_drag(self, event):
        """End dragging the progress circle and seek to the position."""
        if self.progress_bar.dragging:
            # Set dragging to false AFTER we've done all calculations
            # to prevent race conditions with progress updates

            # Calculate seek ratio using consistent boundaries
            # 380 = space for time display (160) + volume control (110) + utility buttons (~110)
            max_width = self.progress_bar.canvas.winfo_width() - 380
            width = max_width - self.progress_bar.controls_width

            # Constrain x within valid range
            x = min(max(event.x, self.progress_bar.controls_width), max_width)

            # Calculate final ratio
            ratio = (x - self.progress_bar.controls_width) / width
            ratio = max(0, min(ratio, 1))  # Ensure ratio is between 0 and 1

            # Update UI immediately (like in _seek_to_position)
            if self.player_core.media_player.get_length() > 0:
                # Set a longer timeout after dragging to avoid immediate updates
                self.progress_bar.last_drag_time = time.time()

                # Directly update progress control UI with the new position
                self.progress_bar.progress_control.update_progress(ratio)

                # Calculate the time for the time display
                duration = self.player_core.get_duration()
                new_time_ms = int(duration * ratio)
                self.player_core.current_time = new_time_ms

                # Update time display
                current_time = self._format_time(new_time_ms / 1000)
                total_time = self._format_time(duration / 1000)
                self.progress_bar.progress_control.update_time_display(current_time, total_time)

                # Seek to position in player (actual media update)
                self.player_core.seek(ratio, "progress_bar", "drag")

                # Now that everything is updated, mark dragging as finished
                self.progress_bar.dragging = False

                # Resume playback if it was playing before
                if self.player_core.was_playing:
                    self.player_core.media_player.play()
                    self.progress_bar.controls.update_play_button(True)
                    self.player_core.is_playing = True
            else:
                # If no media is loaded, just mark dragging as finished
                self.progress_bar.dragging = False

    def click_progress(self, event):
        """Handle click on progress bar."""
        # Check if click was near the progress bar and not on a button
        if abs(event.y - self.progress_bar.bar_y) < 10 and not self.progress_bar.dragging:
            self._update_progress_position(event.x)
            # Set position in player
            self._seek_to_position(event.x)

    def _update_progress_position(self, x):
        """Update the position of the progress circle and line."""
        controls_width = self.progress_bar.controls_width

        # Use consistent calculation for max x position
        # 380 = space for time display (160) + volume control (110) + utility buttons (~110)
        max_x = self.progress_bar.canvas.winfo_width() - 380

        # Constrain x to valid range
        x = max(controls_width, min(x, max_x))

        # Update circle position
        circle_radius = self.progress_bar.circle_radius
        bar_y = self.progress_bar.bar_y
        self.progress_bar.canvas.coords(
            self.progress_bar.progress_circle, x - circle_radius, bar_y - circle_radius, x + circle_radius, bar_y + circle_radius
        )

        # Update progress line position
        self.progress_bar.canvas.coords(self.progress_bar.progress_line, controls_width, bar_y, x, bar_y)

    def _seek_to_position(self, x):
        """Seek to a position in the track based on x coordinate."""
        controls_width = self.progress_bar.controls_width

        # Calculate available width for progress bar (same calculation as in progress.py)
        # 380 = space for time display (160) + volume control (110) + utility buttons (~110)
        width = self.progress_bar.canvas.winfo_width() - controls_width - 380

        # Calculate ratio of position (constrained to 0-1)
        ratio = (x - controls_width) / width
        ratio = max(0, min(ratio, 1))  # Constrain to 0-1

        # Update player position
        if self.player_core.media_player.get_length() > 0:
            # Set a longer timeout after dragging to avoid immediate updates
            self.progress_bar.last_drag_time = time.time()

            # Directly update progress control UI with the new position
            # This will ensure the UI reflects exactly where the user clicked/dragged
            self.progress_bar.progress_control.update_progress(ratio)

            # Calculate the time for the time display
            duration = self.player_core.get_duration()
            new_time_ms = int(duration * ratio)
            self.player_core.current_time = new_time_ms

            # Update time display
            current_time = self._format_time(new_time_ms / 1000)
            total_time = self._format_time(duration / 1000)
            self.progress_bar.progress_control.update_time_display(current_time, total_time)

            # Now seek in the player
            self.player_core.seek(ratio, "progress_bar", "click")

    def on_resize(self, event):
        """Handle window resize."""
        # Calculate positions
        controls_width = self.progress_bar.controls_width
        right_margin = PROGRESS_BAR['right_margin']
        volume_width = self.progress_bar.volume_control_width

        # Calculate volume control position
        # Note: on_resize uses a different calculation than progress bar (which uses -380)
        # because it positions elements dynamically based on actual margin/width values
        volume_start_x = event.width - right_margin - volume_width

        # Update line coordinates (end BEFORE volume control)
        self.progress_bar.canvas.coords(
            self.progress_bar.line,
            controls_width,
            self.progress_bar.bar_y,
            volume_start_x - 10,  # Add a small gap before volume control
            self.progress_bar.bar_y,
        )

        # Update time display position
        self.progress_bar.canvas.coords(
            self.progress_bar.time_text,
            event.width - (right_margin / 2),  # Center in right margin
            PROGRESS_BAR['time_label_y'],
        )

        # Reposition volume control
        self.progress_bar.canvas.coords(
            self.progress_bar.volume_window,
            volume_start_x + (volume_width / 2),  # Center the volume control
            self.progress_bar.bar_y,
        )

        # Update progress line if it exists and we're playing
        if hasattr(self.progress_bar, 'progress_line'):
            current_coords = self.progress_bar.canvas.coords(self.progress_bar.progress_line)
            if current_coords and len(current_coords) == 4:
                # Calculate the max x-position where progress line can go
                max_x = volume_start_x - 10

                # Keep progress line within bounds
                if current_coords[2] > max_x:
                    current_coords[2] = max_x

                self.progress_bar.canvas.coords(
                    self.progress_bar.progress_line,
                    current_coords[0],
                    current_coords[1],
                    current_coords[2],
                    current_coords[3],
                )

    def volume_change(self, volume):
        """Handle volume slider changes."""
        with start_action(player_logger, "volume_change"):
            # Get current volume before change
            old_volume = None
            if hasattr(self, 'player_core') and self.player_core:
                try:
                    old_volume = self.player_core.get_volume()
                except Exception:
                    old_volume = 0

            new_volume = int(volume)

            log_player_action(
                "volume_change",
                trigger_source="gui",
                old_volume=old_volume,
                new_volume=new_volume,
                volume_percentage=f"{new_volume}%",
                description=f"Volume changed from {old_volume}% to {new_volume}%",
            )

            if hasattr(self, 'player_core') and self.player_core:
                try:
                    result = self.player_core.set_volume(new_volume)
                    log_player_action("volume_change_success", trigger_source="gui", final_volume=new_volume, result=result)
                except Exception as e:
                    log_player_action("volume_change_error", trigger_source="gui", attempted_volume=new_volume, error=str(e))

    def on_window_configure(self, event):
        """Handle window resize/configure events."""
        # Only save if this is the main window and not during initial setup
        if event.widget == self.window and hasattr(self, 'db'):
            # Skip saving if dimensions are too small (likely during initialization)
            if event.width <= 100 or event.height <= 100:
                return

            # Skip saving during the first few seconds after startup to avoid
            # overriding loaded preferences
            if not hasattr(self, '_startup_time'):
                from time import time

                self._startup_time = time()

            from time import time

            if time() - self._startup_time < 2.0:  # Skip for first 2 seconds
                return

            # Debounce saves to avoid excessive database writes
            if not hasattr(self, '_window_save_timer'):
                self._window_save_timer = None

            if self._window_save_timer:
                self.window.after_cancel(self._window_save_timer)

            # Save both size and position after 500ms of no resize events
            self._window_save_timer = self.window.after(
                500, lambda: (self.save_window_size(event.width, event.height), self.save_window_position())
            )

    def on_paned_resize(self, event):
        """Handle paned window resize (left panel width changes)."""
        from core.logging import controls_logger, log_player_action
        from eliot import start_action

        with start_action(controls_logger, "panel_resize"):
            if hasattr(self, 'db'):
                # Get current sash position
                sash_pos = self.main_container.sashpos(0)
                if sash_pos > 0:
                    # Get existing panel width for comparison
                    existing_width = self.db.get_left_panel_width() or 0
                    window_geometry = self.window.geometry()

                    log_player_action(
                        "panel_resize",
                        trigger_source="user_drag",
                        old_panel_width=existing_width,
                        new_panel_width=sash_pos,
                        width_change=sash_pos - existing_width,
                        window_geometry=window_geometry,
                        panel_type="left_library_panel",
                        description=f"Left panel resized from {existing_width}px to {sash_pos}px",
                    )

                    self.db.set_left_panel_width(sash_pos)

    def save_column_widths(self, widths):
        """Save queue column widths for the current view."""
        from core.logging import controls_logger, log_player_action
        from eliot import start_action

        with start_action(controls_logger, "save_column_preferences"):
            if hasattr(self, 'db') and hasattr(self, 'queue_view'):
                # Get current view name
                current_view = self.queue_view.current_view

                # Get existing widths for comparison
                existing_widths = self.db.get_queue_column_widths(current_view) or {}

                # Calculate what's actually being persisted
                persisted_changes = {}
                for col_name, width in widths.items():
                    old_width = existing_widths.get(col_name, 0)
                    if width != old_width:
                        persisted_changes[col_name] = {'old_width': old_width, 'new_width': width}
                        self.db.set_queue_column_width(col_name, width, current_view)

                log_player_action(
                    "column_preferences_saved",
                    trigger_source="periodic_check",
                    view=current_view,
                    widths_saved=widths,
                    existing_widths=existing_widths,
                    persisted_changes=persisted_changes,
                    columns_changed=len(persisted_changes),
                    total_columns=len(widths),
                    description=f"Column preferences persisted for {len(persisted_changes)} changed columns in {current_view} view",
                )

    def save_window_size(self, width, height):
        """Save window size to database."""
        # Only save reasonable window sizes
        if hasattr(self, 'db') and width > 100 and height > 100:
            self.db.set_window_size(width, height)

    def save_window_position(self):
        """Save window position to database."""
        if hasattr(self, 'db') and hasattr(self, 'window'):
            # Don't save position if window is maximized, minimized, or iconified
            state = self.window.wm_state()
            if state in ('zoomed', 'iconic', 'withdrawn'):
                return

            # Get current window position
            position = self.window.winfo_geometry()
            if position:
                self.db.set_window_position(position)

    def load_window_position(self):
        """Load and apply saved window position."""
        if hasattr(self, 'db') and hasattr(self, 'window'):
            saved_position = self.db.get_window_position()
            if saved_position:
                try:
                    self.window.geometry(saved_position)
                    self.window.update()
                except Exception:
                    # If position is invalid, ignore it
                    pass

        # Stop API server if running
        if hasattr(self, 'api_server') and self.api_server:
            self.api_server.stop()

    def on_window_close(self):
        """Handle window close event - save final UI state."""
        # Save current column widths before closing
        if hasattr(self, 'queue_view') and hasattr(self.queue_view, 'queue'):
            columns = ['track', 'title', 'artist', 'album', 'year']
            for col in columns:
                try:
                    width = self.queue_view.queue.column(col, 'width')
                    self.db.set_queue_column_width(col, width)
                except Exception:
                    pass

        # Save final window size and position (only if window is not minimized/iconified)
        # Check if window is iconified (minimized)
        if hasattr(self, 'window') and self.window.wm_state() != 'iconic':
            geometry = self.window.geometry()
            # Parse geometry string like "1400x800+100+100"
            if 'x' in geometry:
                size_part = geometry.split('+')[0]  # Get "1400x800" part
                try:
                    width, height = size_part.split('x')
                    # Only save if dimensions are reasonable (not 1x1)
                    if int(width) > 100 and int(height) > 100:
                        self.db.set_window_size(int(width), int(height))
                except ValueError:
                    pass

            # Save final window position
            self.save_window_position()

        # Close the window
        self.window.destroy()

    def __del__(self):
        """Cleanup resources."""
        if hasattr(self, 'observer') and self.observer:
            self.observer.stop()
            self.observer.join()

        if hasattr(self, 'db'):
            self.db.close()<|MERGE_RESOLUTION|>--- conflicted
+++ resolved
@@ -513,8 +513,6 @@
                         loaded_items=new_count,
                         description=f"Loaded {new_count} recently added tracks",
                     )
-<<<<<<< HEAD
-=======
                 elif new_section == 'recent_played':
                     self.load_recently_played()
                     new_count = len(self.queue_view.queue.get_children())
@@ -525,7 +523,6 @@
                         loaded_items=new_count,
                         description=f"Loaded {new_count} recently played tracks",
                     )
->>>>>>> f9ac9093
 
     def show_library_view(self):
         """Switch to library view (Treeview)."""
@@ -853,6 +850,102 @@
             # Store filepath mapping
             self._item_filepath_map[item_id] = filepath
         self.refresh_colors()
+
+    def _populate_queue_view(self, rows):
+        """Populate queue view with rows of data."""
+        # Keep a mapping of item_id to filepath for later use
+        if not hasattr(self, '_item_filepath_map'):
+            self._item_filepath_map = {}
+
+        # Clear the mapping for this view
+        self._item_filepath_map.clear()
+
+        for i, (filepath, artist, title, album, track_number, date) in enumerate(rows):
+            if os.path.exists(filepath):
+                # Always store the formatted track number for metadata matching
+                # In now_playing view, it will be replaced visually by refresh_colors
+                formatted_track = self._format_track_number(track_number)
+
+                # Use filename as fallback, but if that's empty too, use "Unknown Title"
+                title = title or os.path.basename(filepath) or 'Unknown Title'
+                artist = artist or 'Unknown Artist'
+                year = self._extract_year(date)
+
+                # Apply alternating row tags
+                row_tag = 'evenrow' if i % 2 == 0 else 'oddrow'
+
+                # Create the item
+                item_id = self.queue_view.queue.insert(
+                    '', 'end', values=(formatted_track, title, artist, album or '', year), tags=(row_tag,)
+                )
+
+                # Store the filepath mapping
+                self._item_filepath_map[item_id] = filepath
+
+        # Select first item if any were added
+        if self.queue_view.queue.get_children():
+            first_item = self.queue_view.queue.get_children()[0]
+            self.queue_view.queue.selection_set(first_item)
+            self.queue_view.queue.see(first_item)
+
+        # Apply playing track highlight if needed
+        self.refresh_colors()
+
+    def _format_track_number(self, track_number):
+        """Format track number for display."""
+        if not track_number:
+            return ''
+        try:
+            track_num = track_number.split('/')[0]
+            return f"{int(track_num):02d}"
+        except (ValueError, IndexError):
+            return ''
+
+    def _extract_year(self, date):
+        """Extract year from date string."""
+        if not date:
+            return ''
+        try:
+            return date.split('-')[0] if '-' in date else date[:4]
+        except Exception:
+            return ''
+
+    def _format_added_date(self, added_date):
+        """Format added_date timestamp for display.
+        
+        Converts "2025-10-21 16:20:30" to "Oct 21, 4:20 PM"
+        """
+        if not added_date:
+            return ''
+        try:
+            from datetime import datetime
+            
+            # Parse the timestamp
+            dt = datetime.strptime(added_date, '%Y-%m-%d %H:%M:%S')
+            
+            # Format as "Oct 21, 4:20 PM"
+            return dt.strftime('%b %d, %-I:%M %p')
+        except Exception:
+            # If parsing fails, return as-is or empty
+            return added_date if added_date else ''
+
+    def _reset_to_standard_columns(self):
+        """Reset treeview to standard 5-column layout."""
+        self.queue_view.queue.configure(columns=('track', 'title', 'artist', 'album', 'year'))
+        
+        # Configure column headings
+        self.queue_view.queue.heading('track', text='#')
+        self.queue_view.queue.heading('title', text='Title')
+        self.queue_view.queue.heading('artist', text='Artist')
+        self.queue_view.queue.heading('album', text='Album')
+        self.queue_view.queue.heading('year', text='Year')
+        
+        # Set column widths
+        self.queue_view.queue.column('track', width=50, anchor='center')
+        self.queue_view.queue.column('title', width=200, minwidth=100)
+        self.queue_view.queue.column('artist', width=150, minwidth=80)
+        self.queue_view.queue.column('album', width=150, minwidth=80)
+        self.queue_view.queue.column('year', width=80, minwidth=60, anchor='center')
 
     def load_recently_added(self):
         """Load and display recently added tracks (last 14 days)."""
@@ -902,171 +995,6 @@
                 formatted_track = self._format_track_number(track_num)
                 year = self._extract_year(date)
                 
-                # Format added_date timestamp (from "2025-10-21 16:20:30" to "Oct 21, 4:20 PM")
-                added_str = self._format_added_date(added_date) if added_date else ''
-                
-                row_tag = 'evenrow' if i % 2 == 0 else 'oddrow'
-                item_id = self.queue_view.queue.insert(
-                    '', 'end', values=(formatted_track, title or '', artist or '', album or '', year or '', added_str), tags=(row_tag,)
-                )
-                # Store filepath mapping
-                self._item_filepath_map[item_id] = filepath
-
-            self.refresh_colors()
-
-            log_player_action(
-                "load_recently_added_success",
-                trigger_source="gui",
-                loaded_items=len(rows),
-                description=f"Loaded {len(rows)} recently added tracks (last 14 days)"
-            )
-
-    def _populate_queue_view(self, rows):
-        """Populate queue view with rows of data."""
-        # Keep a mapping of item_id to filepath for later use
-        if not hasattr(self, '_item_filepath_map'):
-            self._item_filepath_map = {}
-
-        # Clear the mapping for this view
-        self._item_filepath_map.clear()
-
-        for i, (filepath, artist, title, album, track_number, date) in enumerate(rows):
-            if os.path.exists(filepath):
-                # Always store the formatted track number for metadata matching
-                # In now_playing view, it will be replaced visually by refresh_colors
-                formatted_track = self._format_track_number(track_number)
-
-                # Use filename as fallback, but if that's empty too, use "Unknown Title"
-                title = title or os.path.basename(filepath) or 'Unknown Title'
-                artist = artist or 'Unknown Artist'
-                year = self._extract_year(date)
-
-                # Apply alternating row tags
-                row_tag = 'evenrow' if i % 2 == 0 else 'oddrow'
-
-                # Create the item
-                item_id = self.queue_view.queue.insert(
-                    '', 'end', values=(formatted_track, title, artist, album or '', year), tags=(row_tag,)
-                )
-
-                # Store the filepath mapping
-                self._item_filepath_map[item_id] = filepath
-
-        # Select first item if any were added
-        if self.queue_view.queue.get_children():
-            first_item = self.queue_view.queue.get_children()[0]
-            self.queue_view.queue.selection_set(first_item)
-            self.queue_view.queue.see(first_item)
-
-        # Apply playing track highlight if needed
-        self.refresh_colors()
-
-    def _format_track_number(self, track_number):
-        """Format track number for display."""
-        if not track_number:
-            return ''
-        try:
-            track_num = track_number.split('/')[0]
-            return f"{int(track_num):02d}"
-        except (ValueError, IndexError):
-            return ''
-
-    def _extract_year(self, date):
-        """Extract year from date string."""
-        if not date:
-            return ''
-        try:
-            return date.split('-')[0] if '-' in date else date[:4]
-        except Exception:
-            return ''
-
-    def _format_added_date(self, added_date):
-        """Format added_date timestamp for display.
-        
-        Converts "2025-10-21 16:20:30" to "Oct 21, 4:20 PM"
-        """
-        if not added_date:
-            return ''
-        try:
-            from datetime import datetime
-            
-            # Parse the timestamp
-            dt = datetime.strptime(added_date, '%Y-%m-%d %H:%M:%S')
-            
-            # Format as "Oct 21, 4:20 PM"
-            return dt.strftime('%b %d, %-I:%M %p')
-        except Exception:
-            # If parsing fails, return as-is or empty
-            return added_date if added_date else ''
-
-    def _reset_to_standard_columns(self):
-        """Reset treeview to standard 5-column layout."""
-        self.queue_view.queue.configure(columns=('track', 'title', 'artist', 'album', 'year'))
-        
-        # Configure column headings
-        self.queue_view.queue.heading('track', text='#')
-        self.queue_view.queue.heading('title', text='Title')
-        self.queue_view.queue.heading('artist', text='Artist')
-        self.queue_view.queue.heading('album', text='Album')
-        self.queue_view.queue.heading('year', text='Year')
-        
-        # Set column widths
-        self.queue_view.queue.column('track', width=50, anchor='center')
-        self.queue_view.queue.column('title', width=200, minwidth=100)
-        self.queue_view.queue.column('artist', width=150, minwidth=80)
-        self.queue_view.queue.column('album', width=150, minwidth=80)
-        self.queue_view.queue.column('year', width=80, minwidth=60, anchor='center')
-
-<<<<<<< HEAD
-=======
-    def load_recently_added(self):
-        """Load and display recently added tracks (last 14 days)."""
-        with start_action(player_logger, "load_recently_added"):
-            # Initialize filepath mapping if needed
-            if not hasattr(self, '_item_filepath_map'):
-                self._item_filepath_map = {}
-
-            # Clear current view and mapping
-            for item in self.queue_view.queue.get_children():
-                self.queue_view.queue.delete(item)
-            self._item_filepath_map.clear()
-
-            # Reconfigure treeview to include 'added' column
-            self.queue_view.queue.configure(columns=('track', 'title', 'artist', 'album', 'year', 'added'))
-            
-            # Configure all columns including the new 'added' column
-            self.queue_view.queue.heading('track', text='#')
-            self.queue_view.queue.heading('title', text='Title')
-            self.queue_view.queue.heading('artist', text='Artist')
-            self.queue_view.queue.heading('album', text='Album')
-            self.queue_view.queue.heading('year', text='Year')
-            self.queue_view.queue.heading('added', text='Added')
-            
-            # Set column widths
-            self.queue_view.queue.column('track', width=50, anchor='center')
-            self.queue_view.queue.column('title', width=200, minwidth=100)
-            self.queue_view.queue.column('artist', width=150, minwidth=80)
-            self.queue_view.queue.column('album', width=150, minwidth=80)
-            self.queue_view.queue.column('year', width=80, minwidth=60, anchor='center')
-            self.queue_view.queue.column('added', width=150, minwidth=120, anchor='center')
-
-            # Set current view and restore column widths
-            self.queue_view.set_current_view('recently_added')
-
-            rows = self.library_manager.get_recently_added()
-            if not rows:
-                log_player_action(
-                    "load_recently_added_empty",
-                    trigger_source="gui",
-                    description="No recently added tracks found (last 14 days)"
-                )
-                return
-
-            # Format with standard track number display and added timestamp
-            for i, (filepath, artist, title, album, track_num, date, added_date) in enumerate(rows):
-                formatted_track = self._format_track_number(track_num)
-                year = self._extract_year(date)
-                
                 # Format added_date timestamp
                 added_str = self._format_added_date(added_date) if added_date else ''
                 
@@ -1153,7 +1081,6 @@
                 description=f"Loaded {len(rows)} recently played tracks (last 14 days)"
             )
 
->>>>>>> f9ac9093
     def add_files_to_library(self):
         """Open file dialog and add selected files to library."""
         home_dir = Path.home()
